--- conflicted
+++ resolved
@@ -2931,11 +2931,6 @@
 		return ret;
 	}
 
-<<<<<<< HEAD
-	intel_update_pipe_size(intel_crtc);
-
-=======
->>>>>>> 064ca1d2
 	dev_priv->display.update_primary_plane(crtc, fb, x, y);
 
 	if (intel_crtc->active)
@@ -4959,11 +4954,8 @@
 			cherryview_set_cdclk(dev, req_cdclk);
 		else
 			valleyview_set_cdclk(dev, req_cdclk);
-<<<<<<< HEAD
-=======
 
 		intel_display_power_put(dev_priv, POWER_DOMAIN_PIPE_A);
->>>>>>> 064ca1d2
 	}
 }
 
@@ -7989,13 +7981,6 @@
 }
 
 static int haswell_crtc_compute_clock(struct intel_crtc *crtc)
-<<<<<<< HEAD
-{
-	if (!intel_ddi_pll_select(crtc))
-		return -EINVAL;
-
-	crtc->lowfreq_avail = false;
-=======
 {
 	if (!intel_ddi_pll_select(crtc))
 		return -EINVAL;
@@ -8013,7 +7998,6 @@
 
 	temp = I915_READ(DPLL_CTRL2) & DPLL_CTRL2_DDI_CLK_SEL_MASK(port);
 	pipe_config->ddi_pll_sel = temp >> (port * 3 + 1);
->>>>>>> 064ca1d2
 
 	switch (pipe_config->ddi_pll_sel) {
 	case SKL_DPLL1:
@@ -8136,17 +8120,12 @@
 	intel_get_pipe_timings(crtc, pipe_config);
 
 	pfit_domain = POWER_DOMAIN_PIPE_PANEL_FITTER(crtc->pipe);
-<<<<<<< HEAD
-	if (intel_display_power_is_enabled(dev_priv, pfit_domain))
-		ironlake_get_pfit_config(crtc, pipe_config);
-=======
 	if (intel_display_power_is_enabled(dev_priv, pfit_domain)) {
 		if (IS_SKYLAKE(dev))
 			skylake_get_pfit_config(crtc, pipe_config);
 		else
 			ironlake_get_pfit_config(crtc, pipe_config);
 	}
->>>>>>> 064ca1d2
 
 	if (IS_HASWELL(dev))
 		pipe_config->ips_enabled = hsw_crtc_supports_ips(crtc) &&
@@ -9503,29 +9482,6 @@
 	I915_WRITE(DSPSURF(intel_crtc->plane),
 		   intel_crtc->unpin_work->gtt_offset);
 	POSTING_READ(DSPSURF(intel_crtc->plane));
-<<<<<<< HEAD
-
-	if (atomic_update)
-		intel_pipe_update_end(intel_crtc, start_vbl_count);
-}
-
-static void intel_mmio_flip_work_func(struct work_struct *work)
-{
-	struct intel_crtc *intel_crtc =
-		container_of(work, struct intel_crtc, mmio_flip.work);
-	struct intel_engine_cs *ring;
-	uint32_t seqno;
-
-	seqno = intel_crtc->mmio_flip.seqno;
-	ring = intel_crtc->mmio_flip.ring;
-
-	if (seqno)
-		WARN_ON(__i915_wait_seqno(ring, seqno,
-					  intel_crtc->reset_counter,
-					  false, NULL, NULL) != 0);
-
-	intel_do_mmio_flip(intel_crtc);
-=======
 
 	if (atomic_update)
 		intel_pipe_update_end(intel_crtc, start_vbl_count);
@@ -9564,7 +9520,6 @@
 	schedule_work(&intel_crtc->mmio_flip.work);
 
 	return 0;
->>>>>>> 064ca1d2
 }
 
 static int intel_gen9_queue_flip(struct drm_device *dev,
@@ -9575,13 +9530,6 @@
 				 uint32_t flags)
 {
 	struct intel_crtc *intel_crtc = to_intel_crtc(crtc);
-<<<<<<< HEAD
-
-	intel_crtc->mmio_flip.seqno = obj->last_write_seqno;
-	intel_crtc->mmio_flip.ring = obj->ring;
-
-	schedule_work(&intel_crtc->mmio_flip.work);
-=======
 	uint32_t plane = 0, stride;
 	int ret;
 
@@ -9633,7 +9581,6 @@
 
 	intel_mark_page_flip_active(intel_crtc);
 	__intel_ring_advance(ring);
->>>>>>> 064ca1d2
 
 	return 0;
 }
@@ -11810,11 +11757,10 @@
 	struct drm_i915_gem_object *old_obj = intel_fb_obj(plane->fb);
 	struct intel_plane *intel_plane = to_intel_plane(plane);
 	struct drm_rect *src = &state->src;
-<<<<<<< HEAD
 
 	crtc->primary->fb = fb;
-	crtc->x = src->x1;
-	crtc->y = src->y1;
+	crtc->x = src->x1 >> 16;
+	crtc->y = src->y1 >> 16;
 
 	intel_plane->crtc_x = state->orig_dst.x1;
 	intel_plane->crtc_y = state->orig_dst.y1;
@@ -11826,23 +11772,6 @@
 	intel_plane->src_h = drm_rect_height(&state->orig_src);
 	intel_plane->obj = obj;
 
-=======
-
-	crtc->primary->fb = fb;
-	crtc->x = src->x1 >> 16;
-	crtc->y = src->y1 >> 16;
-
-	intel_plane->crtc_x = state->orig_dst.x1;
-	intel_plane->crtc_y = state->orig_dst.y1;
-	intel_plane->crtc_w = drm_rect_width(&state->orig_dst);
-	intel_plane->crtc_h = drm_rect_height(&state->orig_dst);
-	intel_plane->src_x = state->orig_src.x1;
-	intel_plane->src_y = state->orig_src.y1;
-	intel_plane->src_w = drm_rect_width(&state->orig_src);
-	intel_plane->src_h = drm_rect_height(&state->orig_src);
-	intel_plane->obj = obj;
-
->>>>>>> 064ca1d2
 	if (intel_crtc->active) {
 		/*
 		 * FBC does not work on some platforms for rotated
