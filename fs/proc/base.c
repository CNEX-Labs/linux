/*
 *  linux/fs/proc/base.c
 *
 *  Copyright (C) 1991, 1992 Linus Torvalds
 *
 *  proc base directory handling functions
 *
 *  1999, Al Viro. Rewritten. Now it covers the whole per-process part.
 *  Instead of using magical inumbers to determine the kind of object
 *  we allocate and fill in-core inodes upon lookup. They don't even
 *  go into icache. We cache the reference to task_struct upon lookup too.
 *  Eventually it should become a filesystem in its own. We don't use the
 *  rest of procfs anymore.
 *
 *
 *  Changelog:
 *  17-Jan-2005
 *  Allan Bezerra
 *  Bruna Moreira <bruna.moreira@indt.org.br>
 *  Edjard Mota <edjard.mota@indt.org.br>
 *  Ilias Biris <ilias.biris@indt.org.br>
 *  Mauricio Lin <mauricio.lin@indt.org.br>
 *
 *  Embedded Linux Lab - 10LE Instituto Nokia de Tecnologia - INdT
 *
 *  A new process specific entry (smaps) included in /proc. It shows the
 *  size of rss for each memory area. The maps entry lacks information
 *  about physical memory size (rss) for each mapped file, i.e.,
 *  rss information for executables and library files.
 *  This additional information is useful for any tools that need to know
 *  about physical memory consumption for a process specific library.
 *
 *  Changelog:
 *  21-Feb-2005
 *  Embedded Linux Lab - 10LE Instituto Nokia de Tecnologia - INdT
 *  Pud inclusion in the page table walking.
 *
 *  ChangeLog:
 *  10-Mar-2005
 *  10LE Instituto Nokia de Tecnologia - INdT:
 *  A better way to walks through the page table as suggested by Hugh Dickins.
 *
 *  Simo Piiroinen <simo.piiroinen@nokia.com>:
 *  Smaps information related to shared, private, clean and dirty pages.
 *
 *  Paul Mundt <paul.mundt@nokia.com>:
 *  Overall revision about smaps.
 */

#include <asm/uaccess.h>

#include <linux/errno.h>
#include <linux/time.h>
#include <linux/proc_fs.h>
#include <linux/stat.h>
#include <linux/task_io_accounting_ops.h>
#include <linux/init.h>
#include <linux/capability.h>
#include <linux/file.h>
#include <linux/fdtable.h>
#include <linux/string.h>
#include <linux/seq_file.h>
#include <linux/namei.h>
#include <linux/mnt_namespace.h>
#include <linux/mm.h>
#include <linux/swap.h>
#include <linux/rcupdate.h>
#include <linux/kallsyms.h>
#include <linux/stacktrace.h>
#include <linux/resource.h>
#include <linux/module.h>
#include <linux/mount.h>
#include <linux/security.h>
#include <linux/ptrace.h>
#include <linux/tracehook.h>
#include <linux/cgroup.h>
#include <linux/cpuset.h>
#include <linux/audit.h>
#include <linux/poll.h>
#include <linux/nsproxy.h>
#include <linux/oom.h>
#include <linux/elf.h>
#include <linux/pid_namespace.h>
#include <linux/fs_struct.h>
#include <linux/slab.h>
#include <linux/flex_array.h>
#ifdef CONFIG_HARDWALL
#include <asm/hardwall.h>
#endif
#include <trace/events/oom.h>
#include "internal.h"

/* NOTE:
 *	Implementing inode permission operations in /proc is almost
 *	certainly an error.  Permission checks need to happen during
 *	each system call not at open time.  The reason is that most of
 *	what we wish to check for permissions in /proc varies at runtime.
 *
 *	The classic example of a problem is opening file descriptors
 *	in /proc for a task before it execs a suid executable.
 */

struct pid_entry {
	char *name;
	int len;
	umode_t mode;
	const struct inode_operations *iop;
	const struct file_operations *fop;
	union proc_op op;
};

#define NOD(NAME, MODE, IOP, FOP, OP) {			\
	.name = (NAME),					\
	.len  = sizeof(NAME) - 1,			\
	.mode = MODE,					\
	.iop  = IOP,					\
	.fop  = FOP,					\
	.op   = OP,					\
}

#define DIR(NAME, MODE, iops, fops)	\
	NOD(NAME, (S_IFDIR|(MODE)), &iops, &fops, {} )
#define LNK(NAME, get_link)					\
	NOD(NAME, (S_IFLNK|S_IRWXUGO),				\
		&proc_pid_link_inode_operations, NULL,		\
		{ .proc_get_link = get_link } )
#define REG(NAME, MODE, fops)				\
	NOD(NAME, (S_IFREG|(MODE)), NULL, &fops, {})
#define INF(NAME, MODE, read)				\
	NOD(NAME, (S_IFREG|(MODE)), 			\
		NULL, &proc_info_file_operations,	\
		{ .proc_read = read } )
#define ONE(NAME, MODE, show)				\
	NOD(NAME, (S_IFREG|(MODE)), 			\
		NULL, &proc_single_file_operations,	\
		{ .proc_show = show } )

static int proc_fd_permission(struct inode *inode, int mask);

/*
 * Count the number of hardlinks for the pid_entry table, excluding the .
 * and .. links.
 */
static unsigned int pid_entry_count_dirs(const struct pid_entry *entries,
	unsigned int n)
{
	unsigned int i;
	unsigned int count;

	count = 0;
	for (i = 0; i < n; ++i) {
		if (S_ISDIR(entries[i].mode))
			++count;
	}

	return count;
}

static int get_task_root(struct task_struct *task, struct path *root)
{
	int result = -ENOENT;

	task_lock(task);
	if (task->fs) {
		get_fs_root(task->fs, root);
		result = 0;
	}
	task_unlock(task);
	return result;
}

static int proc_cwd_link(struct dentry *dentry, struct path *path)
{
	struct task_struct *task = get_proc_task(dentry->d_inode);
	int result = -ENOENT;

	if (task) {
		task_lock(task);
		if (task->fs) {
			get_fs_pwd(task->fs, path);
			result = 0;
		}
		task_unlock(task);
		put_task_struct(task);
	}
	return result;
}

static int proc_root_link(struct dentry *dentry, struct path *path)
{
	struct task_struct *task = get_proc_task(dentry->d_inode);
	int result = -ENOENT;

	if (task) {
		result = get_task_root(task, path);
		put_task_struct(task);
	}
	return result;
}

<<<<<<< HEAD
static struct mm_struct *mm_access(struct task_struct *task, unsigned int mode)
{
	struct mm_struct *mm;
	int err;

	err =  mutex_lock_killable(&task->signal->cred_guard_mutex);
	if (err)
		return ERR_PTR(err);

	mm = get_task_mm(task);
	if (mm && mm != current->mm &&
			!ptrace_may_access(task, mode)) {
		mmput(mm);
		mm = ERR_PTR(-EACCES);
	}
	mutex_unlock(&task->signal->cred_guard_mutex);

	return mm;
=======
struct mm_struct *mm_for_maps(struct task_struct *task)
{
	return mm_access(task, PTRACE_MODE_READ);
>>>>>>> c16fa4f2
}

struct mm_struct *mm_for_maps(struct task_struct *task)
{
	return mm_access(task, PTRACE_MODE_READ);
}

static int proc_pid_cmdline(struct task_struct *task, char * buffer)
{
	int res = 0;
	unsigned int len;
	struct mm_struct *mm = get_task_mm(task);
	if (!mm)
		goto out;
	if (!mm->arg_end)
		goto out_mm;	/* Shh! No looking before we're done */

 	len = mm->arg_end - mm->arg_start;
 
	if (len > PAGE_SIZE)
		len = PAGE_SIZE;
 
	res = access_process_vm(task, mm->arg_start, buffer, len, 0);

	// If the nul at the end of args has been overwritten, then
	// assume application is using setproctitle(3).
	if (res > 0 && buffer[res-1] != '\0' && len < PAGE_SIZE) {
		len = strnlen(buffer, res);
		if (len < res) {
		    res = len;
		} else {
			len = mm->env_end - mm->env_start;
			if (len > PAGE_SIZE - res)
				len = PAGE_SIZE - res;
			res += access_process_vm(task, mm->env_start, buffer+res, len, 0);
			res = strnlen(buffer, res);
		}
	}
out_mm:
	mmput(mm);
out:
	return res;
}

static int proc_pid_auxv(struct task_struct *task, char *buffer)
{
	struct mm_struct *mm = mm_for_maps(task);
	int res = PTR_ERR(mm);
	if (mm && !IS_ERR(mm)) {
		unsigned int nwords = 0;
		do {
			nwords += 2;
		} while (mm->saved_auxv[nwords - 2] != 0); /* AT_NULL */
		res = nwords * sizeof(mm->saved_auxv[0]);
		if (res > PAGE_SIZE)
			res = PAGE_SIZE;
		memcpy(buffer, mm->saved_auxv, res);
		mmput(mm);
	}
	return res;
}


#ifdef CONFIG_KALLSYMS
/*
 * Provides a wchan file via kallsyms in a proper one-value-per-file format.
 * Returns the resolved symbol.  If that fails, simply return the address.
 */
static int proc_pid_wchan(struct task_struct *task, char *buffer)
{
	unsigned long wchan;
	char symname[KSYM_NAME_LEN];

	wchan = get_wchan(task);

	if (lookup_symbol_name(wchan, symname) < 0)
		if (!ptrace_may_access(task, PTRACE_MODE_READ))
			return 0;
		else
			return sprintf(buffer, "%lu", wchan);
	else
		return sprintf(buffer, "%s", symname);
}
#endif /* CONFIG_KALLSYMS */

static int lock_trace(struct task_struct *task)
{
	int err = mutex_lock_killable(&task->signal->cred_guard_mutex);
	if (err)
		return err;
	if (!ptrace_may_access(task, PTRACE_MODE_ATTACH)) {
		mutex_unlock(&task->signal->cred_guard_mutex);
		return -EPERM;
	}
	return 0;
}

static void unlock_trace(struct task_struct *task)
{
	mutex_unlock(&task->signal->cred_guard_mutex);
}

#ifdef CONFIG_STACKTRACE

#define MAX_STACK_TRACE_DEPTH	64

static int proc_pid_stack(struct seq_file *m, struct pid_namespace *ns,
			  struct pid *pid, struct task_struct *task)
{
	struct stack_trace trace;
	unsigned long *entries;
	int err;
	int i;

	entries = kmalloc(MAX_STACK_TRACE_DEPTH * sizeof(*entries), GFP_KERNEL);
	if (!entries)
		return -ENOMEM;

	trace.nr_entries	= 0;
	trace.max_entries	= MAX_STACK_TRACE_DEPTH;
	trace.entries		= entries;
	trace.skip		= 0;

	err = lock_trace(task);
	if (!err) {
		save_stack_trace_tsk(task, &trace);

		for (i = 0; i < trace.nr_entries; i++) {
			seq_printf(m, "[<%pK>] %pS\n",
				   (void *)entries[i], (void *)entries[i]);
		}
		unlock_trace(task);
	}
	kfree(entries);

	return err;
}
#endif

#ifdef CONFIG_SCHEDSTATS
/*
 * Provides /proc/PID/schedstat
 */
static int proc_pid_schedstat(struct task_struct *task, char *buffer)
{
	return sprintf(buffer, "%llu %llu %lu\n",
			(unsigned long long)task->se.sum_exec_runtime,
			(unsigned long long)task->sched_info.run_delay,
			task->sched_info.pcount);
}
#endif

#ifdef CONFIG_LATENCYTOP
static int lstats_show_proc(struct seq_file *m, void *v)
{
	int i;
	struct inode *inode = m->private;
	struct task_struct *task = get_proc_task(inode);

	if (!task)
		return -ESRCH;
	seq_puts(m, "Latency Top version : v0.1\n");
	for (i = 0; i < 32; i++) {
		struct latency_record *lr = &task->latency_record[i];
		if (lr->backtrace[0]) {
			int q;
			seq_printf(m, "%i %li %li",
				   lr->count, lr->time, lr->max);
			for (q = 0; q < LT_BACKTRACEDEPTH; q++) {
				unsigned long bt = lr->backtrace[q];
				if (!bt)
					break;
				if (bt == ULONG_MAX)
					break;
				seq_printf(m, " %ps", (void *)bt);
			}
			seq_putc(m, '\n');
		}

	}
	put_task_struct(task);
	return 0;
}

static int lstats_open(struct inode *inode, struct file *file)
{
	return single_open(file, lstats_show_proc, inode);
}

static ssize_t lstats_write(struct file *file, const char __user *buf,
			    size_t count, loff_t *offs)
{
	struct task_struct *task = get_proc_task(file->f_dentry->d_inode);

	if (!task)
		return -ESRCH;
	clear_all_latency_tracing(task);
	put_task_struct(task);

	return count;
}

static const struct file_operations proc_lstats_operations = {
	.open		= lstats_open,
	.read		= seq_read,
	.write		= lstats_write,
	.llseek		= seq_lseek,
	.release	= single_release,
};

#endif

static int proc_oom_score(struct task_struct *task, char *buffer)
{
	unsigned long points = 0;

	read_lock(&tasklist_lock);
	if (pid_alive(task))
		points = oom_badness(task, NULL, NULL,
					totalram_pages + total_swap_pages);
	read_unlock(&tasklist_lock);
	return sprintf(buffer, "%lu\n", points);
}

struct limit_names {
	char *name;
	char *unit;
};

static const struct limit_names lnames[RLIM_NLIMITS] = {
	[RLIMIT_CPU] = {"Max cpu time", "seconds"},
	[RLIMIT_FSIZE] = {"Max file size", "bytes"},
	[RLIMIT_DATA] = {"Max data size", "bytes"},
	[RLIMIT_STACK] = {"Max stack size", "bytes"},
	[RLIMIT_CORE] = {"Max core file size", "bytes"},
	[RLIMIT_RSS] = {"Max resident set", "bytes"},
	[RLIMIT_NPROC] = {"Max processes", "processes"},
	[RLIMIT_NOFILE] = {"Max open files", "files"},
	[RLIMIT_MEMLOCK] = {"Max locked memory", "bytes"},
	[RLIMIT_AS] = {"Max address space", "bytes"},
	[RLIMIT_LOCKS] = {"Max file locks", "locks"},
	[RLIMIT_SIGPENDING] = {"Max pending signals", "signals"},
	[RLIMIT_MSGQUEUE] = {"Max msgqueue size", "bytes"},
	[RLIMIT_NICE] = {"Max nice priority", NULL},
	[RLIMIT_RTPRIO] = {"Max realtime priority", NULL},
	[RLIMIT_RTTIME] = {"Max realtime timeout", "us"},
};

/* Display limits for a process */
static int proc_pid_limits(struct task_struct *task, char *buffer)
{
	unsigned int i;
	int count = 0;
	unsigned long flags;
	char *bufptr = buffer;

	struct rlimit rlim[RLIM_NLIMITS];

	if (!lock_task_sighand(task, &flags))
		return 0;
	memcpy(rlim, task->signal->rlim, sizeof(struct rlimit) * RLIM_NLIMITS);
	unlock_task_sighand(task, &flags);

	/*
	 * print the file header
	 */
	count += sprintf(&bufptr[count], "%-25s %-20s %-20s %-10s\n",
			"Limit", "Soft Limit", "Hard Limit", "Units");

	for (i = 0; i < RLIM_NLIMITS; i++) {
		if (rlim[i].rlim_cur == RLIM_INFINITY)
			count += sprintf(&bufptr[count], "%-25s %-20s ",
					 lnames[i].name, "unlimited");
		else
			count += sprintf(&bufptr[count], "%-25s %-20lu ",
					 lnames[i].name, rlim[i].rlim_cur);

		if (rlim[i].rlim_max == RLIM_INFINITY)
			count += sprintf(&bufptr[count], "%-20s ", "unlimited");
		else
			count += sprintf(&bufptr[count], "%-20lu ",
					 rlim[i].rlim_max);

		if (lnames[i].unit)
			count += sprintf(&bufptr[count], "%-10s\n",
					 lnames[i].unit);
		else
			count += sprintf(&bufptr[count], "\n");
	}

	return count;
}

#ifdef CONFIG_HAVE_ARCH_TRACEHOOK
static int proc_pid_syscall(struct task_struct *task, char *buffer)
{
	long nr;
	unsigned long args[6], sp, pc;
	int res = lock_trace(task);
	if (res)
		return res;

	if (task_current_syscall(task, &nr, args, 6, &sp, &pc))
		res = sprintf(buffer, "running\n");
	else if (nr < 0)
		res = sprintf(buffer, "%ld 0x%lx 0x%lx\n", nr, sp, pc);
	else
		res = sprintf(buffer,
		       "%ld 0x%lx 0x%lx 0x%lx 0x%lx 0x%lx 0x%lx 0x%lx 0x%lx\n",
		       nr,
		       args[0], args[1], args[2], args[3], args[4], args[5],
		       sp, pc);
	unlock_trace(task);
	return res;
}
#endif /* CONFIG_HAVE_ARCH_TRACEHOOK */

/************************************************************************/
/*                       Here the fs part begins                        */
/************************************************************************/

/* permission checks */
static int proc_fd_access_allowed(struct inode *inode)
{
	struct task_struct *task;
	int allowed = 0;
	/* Allow access to a task's file descriptors if it is us or we
	 * may use ptrace attach to the process and find out that
	 * information.
	 */
	task = get_proc_task(inode);
	if (task) {
		allowed = ptrace_may_access(task, PTRACE_MODE_READ);
		put_task_struct(task);
	}
	return allowed;
}

int proc_setattr(struct dentry *dentry, struct iattr *attr)
{
	int error;
	struct inode *inode = dentry->d_inode;

	if (attr->ia_valid & ATTR_MODE)
		return -EPERM;

	error = inode_change_ok(inode, attr);
	if (error)
		return error;

	if ((attr->ia_valid & ATTR_SIZE) &&
	    attr->ia_size != i_size_read(inode)) {
		error = vmtruncate(inode, attr->ia_size);
		if (error)
			return error;
	}

	setattr_copy(inode, attr);
	mark_inode_dirty(inode);
	return 0;
}

/*
 * May current process learn task's sched/cmdline info (for hide_pid_min=1)
 * or euid/egid (for hide_pid_min=2)?
 */
static bool has_pid_permissions(struct pid_namespace *pid,
				 struct task_struct *task,
				 int hide_pid_min)
{
	if (pid->hide_pid < hide_pid_min)
		return true;
	if (in_group_p(pid->pid_gid))
		return true;
	return ptrace_may_access(task, PTRACE_MODE_READ);
}


static int proc_pid_permission(struct inode *inode, int mask)
{
	struct pid_namespace *pid = inode->i_sb->s_fs_info;
	struct task_struct *task;
	bool has_perms;
<<<<<<< HEAD

	task = get_proc_task(inode);
	if (!task)
		return -ESRCH;
	has_perms = has_pid_permissions(pid, task, 1);
	put_task_struct(task);

	if (!has_perms) {
		if (pid->hide_pid == 2) {
			/*
			 * Let's make getdents(), stat(), and open()
			 * consistent with each other.  If a process
			 * may not stat() a file, it shouldn't be seen
			 * in procfs at all.
			 */
			return -ENOENT;
		}

		return -EPERM;
	}
	return generic_permission(inode, mask);
}



=======

	task = get_proc_task(inode);
	if (!task)
		return -ESRCH;
	has_perms = has_pid_permissions(pid, task, 1);
	put_task_struct(task);

	if (!has_perms) {
		if (pid->hide_pid == 2) {
			/*
			 * Let's make getdents(), stat(), and open()
			 * consistent with each other.  If a process
			 * may not stat() a file, it shouldn't be seen
			 * in procfs at all.
			 */
			return -ENOENT;
		}

		return -EPERM;
	}
	return generic_permission(inode, mask);
}



>>>>>>> c16fa4f2
static const struct inode_operations proc_def_inode_operations = {
	.setattr	= proc_setattr,
};

#define PROC_BLOCK_SIZE	(3*1024)		/* 4K page size but our output routines use some slack for overruns */

static ssize_t proc_info_read(struct file * file, char __user * buf,
			  size_t count, loff_t *ppos)
{
	struct inode * inode = file->f_path.dentry->d_inode;
	unsigned long page;
	ssize_t length;
	struct task_struct *task = get_proc_task(inode);

	length = -ESRCH;
	if (!task)
		goto out_no_task;

	if (count > PROC_BLOCK_SIZE)
		count = PROC_BLOCK_SIZE;

	length = -ENOMEM;
	if (!(page = __get_free_page(GFP_TEMPORARY)))
		goto out;

	length = PROC_I(inode)->op.proc_read(task, (char*)page);

	if (length >= 0)
		length = simple_read_from_buffer(buf, count, ppos, (char *)page, length);
	free_page(page);
out:
	put_task_struct(task);
out_no_task:
	return length;
}

static const struct file_operations proc_info_file_operations = {
	.read		= proc_info_read,
	.llseek		= generic_file_llseek,
};

static int proc_single_show(struct seq_file *m, void *v)
{
	struct inode *inode = m->private;
	struct pid_namespace *ns;
	struct pid *pid;
	struct task_struct *task;
	int ret;

	ns = inode->i_sb->s_fs_info;
	pid = proc_pid(inode);
	task = get_pid_task(pid, PIDTYPE_PID);
	if (!task)
		return -ESRCH;

	ret = PROC_I(inode)->op.proc_show(m, ns, pid, task);

	put_task_struct(task);
	return ret;
}

static int proc_single_open(struct inode *inode, struct file *filp)
{
	return single_open(filp, proc_single_show, inode);
}

static const struct file_operations proc_single_file_operations = {
	.open		= proc_single_open,
	.read		= seq_read,
	.llseek		= seq_lseek,
	.release	= single_release,
};

static int mem_open(struct inode* inode, struct file* file)
{
	struct task_struct *task = get_proc_task(file->f_path.dentry->d_inode);
	struct mm_struct *mm;
<<<<<<< HEAD

	if (!task)
		return -ESRCH;

	mm = mm_access(task, PTRACE_MODE_ATTACH);
	put_task_struct(task);

	if (IS_ERR(mm))
		return PTR_ERR(mm);

	/* OK to pass negative loff_t, we can catch out-of-range */
	file->f_mode |= FMODE_UNSIGNED_OFFSET;
	file->private_data = mm;

	return 0;
}

static ssize_t mem_read(struct file * file, char __user * buf,
			size_t count, loff_t *ppos)
{
	int ret;
	char *page;
	unsigned long src = *ppos;
	struct mm_struct *mm = file->private_data;

	if (!mm)
		return 0;

	page = (char *)__get_free_page(GFP_TEMPORARY);
	if (!page)
		return -ENOMEM;

	ret = 0;
 
	while (count > 0) {
		int this_len, retval;

		this_len = (count > PAGE_SIZE) ? PAGE_SIZE : count;
		retval = access_remote_vm(mm, src, page, this_len, 0);
		if (!retval) {
			if (!ret)
				ret = -EIO;
			break;
		}

		if (copy_to_user(buf, page, retval)) {
			ret = -EFAULT;
			break;
		}
 
		ret += retval;
		src += retval;
		buf += retval;
		count -= retval;
=======

	if (!task)
		return -ESRCH;

	mm = mm_access(task, PTRACE_MODE_ATTACH);
	put_task_struct(task);

	if (IS_ERR(mm))
		return PTR_ERR(mm);

	if (mm) {
		/* ensure this mm_struct can't be freed */
		atomic_inc(&mm->mm_count);
		/* but do not pin its memory */
		mmput(mm);
>>>>>>> c16fa4f2
	}

<<<<<<< HEAD
	free_page((unsigned long) page);
	return ret;
=======
	/* OK to pass negative loff_t, we can catch out-of-range */
	file->f_mode |= FMODE_UNSIGNED_OFFSET;
	file->private_data = mm;

	return 0;
>>>>>>> c16fa4f2
}

static ssize_t mem_rw(struct file *file, char __user *buf,
			size_t count, loff_t *ppos, int write)
{
	struct mm_struct *mm = file->private_data;
	unsigned long addr = *ppos;
	ssize_t copied;
	char *page;
<<<<<<< HEAD
	unsigned long dst = *ppos;
	struct mm_struct *mm = file->private_data;
=======
>>>>>>> c16fa4f2

	if (!mm)
		return 0;

	page = (char *)__get_free_page(GFP_TEMPORARY);
	if (!page)
		return -ENOMEM;

	copied = 0;
	if (!atomic_inc_not_zero(&mm->mm_users))
		goto free;

	while (count > 0) {
		int this_len = min_t(int, count, PAGE_SIZE);

		if (write && copy_from_user(page, buf, this_len)) {
			copied = -EFAULT;
			break;
		}

		this_len = access_remote_vm(mm, addr, page, this_len, write);
		if (!this_len) {
			if (!copied)
				copied = -EIO;
			break;
		}

		if (!write && copy_to_user(buf, page, this_len)) {
			copied = -EFAULT;
			break;
		}

		buf += this_len;
		addr += this_len;
		copied += this_len;
		count -= this_len;
	}
	*ppos = addr;

<<<<<<< HEAD
=======
	mmput(mm);
free:
>>>>>>> c16fa4f2
	free_page((unsigned long) page);
	return copied;
}

static ssize_t mem_read(struct file *file, char __user *buf,
			size_t count, loff_t *ppos)
{
	return mem_rw(file, buf, count, ppos, 0);
}

static ssize_t mem_write(struct file *file, const char __user *buf,
			 size_t count, loff_t *ppos)
{
	return mem_rw(file, (char __user*)buf, count, ppos, 1);
}

loff_t mem_lseek(struct file *file, loff_t offset, int orig)
{
	switch (orig) {
	case 0:
		file->f_pos = offset;
		break;
	case 1:
		file->f_pos += offset;
		break;
	default:
		return -EINVAL;
	}
	force_successful_syscall_return();
	return file->f_pos;
}

static int mem_release(struct inode *inode, struct file *file)
{
	struct mm_struct *mm = file->private_data;
<<<<<<< HEAD

	mmput(mm);
=======
	if (mm)
		mmdrop(mm);
>>>>>>> c16fa4f2
	return 0;
}

static const struct file_operations proc_mem_operations = {
	.llseek		= mem_lseek,
	.read		= mem_read,
	.write		= mem_write,
	.open		= mem_open,
	.release	= mem_release,
};

static ssize_t environ_read(struct file *file, char __user *buf,
			size_t count, loff_t *ppos)
{
	struct task_struct *task = get_proc_task(file->f_dentry->d_inode);
	char *page;
	unsigned long src = *ppos;
	int ret = -ESRCH;
	struct mm_struct *mm;

	if (!task)
		goto out_no_task;

	ret = -ENOMEM;
	page = (char *)__get_free_page(GFP_TEMPORARY);
	if (!page)
		goto out;


	mm = mm_for_maps(task);
	ret = PTR_ERR(mm);
	if (!mm || IS_ERR(mm))
		goto out_free;

	ret = 0;
	while (count > 0) {
		int this_len, retval, max_len;

		this_len = mm->env_end - (mm->env_start + src);

		if (this_len <= 0)
			break;

		max_len = (count > PAGE_SIZE) ? PAGE_SIZE : count;
		this_len = (this_len > max_len) ? max_len : this_len;

		retval = access_process_vm(task, (mm->env_start + src),
			page, this_len, 0);

		if (retval <= 0) {
			ret = retval;
			break;
		}

		if (copy_to_user(buf, page, retval)) {
			ret = -EFAULT;
			break;
		}

		ret += retval;
		src += retval;
		buf += retval;
		count -= retval;
	}
	*ppos = src;

	mmput(mm);
out_free:
	free_page((unsigned long) page);
out:
	put_task_struct(task);
out_no_task:
	return ret;
}

static const struct file_operations proc_environ_operations = {
	.read		= environ_read,
	.llseek		= generic_file_llseek,
};

static ssize_t oom_adjust_read(struct file *file, char __user *buf,
				size_t count, loff_t *ppos)
{
	struct task_struct *task = get_proc_task(file->f_path.dentry->d_inode);
	char buffer[PROC_NUMBUF];
	size_t len;
	int oom_adjust = OOM_DISABLE;
	unsigned long flags;

	if (!task)
		return -ESRCH;

	if (lock_task_sighand(task, &flags)) {
		oom_adjust = task->signal->oom_adj;
		unlock_task_sighand(task, &flags);
	}

	put_task_struct(task);

	len = snprintf(buffer, sizeof(buffer), "%i\n", oom_adjust);

	return simple_read_from_buffer(buf, count, ppos, buffer, len);
}

static ssize_t oom_adjust_write(struct file *file, const char __user *buf,
				size_t count, loff_t *ppos)
{
	struct task_struct *task;
	char buffer[PROC_NUMBUF];
	int oom_adjust;
	unsigned long flags;
	int err;

	memset(buffer, 0, sizeof(buffer));
	if (count > sizeof(buffer) - 1)
		count = sizeof(buffer) - 1;
	if (copy_from_user(buffer, buf, count)) {
		err = -EFAULT;
		goto out;
	}

	err = kstrtoint(strstrip(buffer), 0, &oom_adjust);
	if (err)
		goto out;
	if ((oom_adjust < OOM_ADJUST_MIN || oom_adjust > OOM_ADJUST_MAX) &&
	     oom_adjust != OOM_DISABLE) {
		err = -EINVAL;
		goto out;
	}

	task = get_proc_task(file->f_path.dentry->d_inode);
	if (!task) {
		err = -ESRCH;
		goto out;
	}

	task_lock(task);
	if (!task->mm) {
		err = -EINVAL;
		goto err_task_lock;
	}

	if (!lock_task_sighand(task, &flags)) {
		err = -ESRCH;
		goto err_task_lock;
	}

	if (oom_adjust < task->signal->oom_adj && !capable(CAP_SYS_RESOURCE)) {
		err = -EACCES;
		goto err_sighand;
	}

	/*
	 * Warn that /proc/pid/oom_adj is deprecated, see
	 * Documentation/feature-removal-schedule.txt.
	 */
	printk_once(KERN_WARNING "%s (%d): /proc/%d/oom_adj is deprecated, please use /proc/%d/oom_score_adj instead.\n",
		  current->comm, task_pid_nr(current), task_pid_nr(task),
		  task_pid_nr(task));
	task->signal->oom_adj = oom_adjust;
	/*
	 * Scale /proc/pid/oom_score_adj appropriately ensuring that a maximum
	 * value is always attainable.
	 */
	if (task->signal->oom_adj == OOM_ADJUST_MAX)
		task->signal->oom_score_adj = OOM_SCORE_ADJ_MAX;
	else
		task->signal->oom_score_adj = (oom_adjust * OOM_SCORE_ADJ_MAX) /
								-OOM_DISABLE;
	trace_oom_score_adj_update(task);
err_sighand:
	unlock_task_sighand(task, &flags);
err_task_lock:
	task_unlock(task);
	put_task_struct(task);
out:
	return err < 0 ? err : count;
}

static const struct file_operations proc_oom_adjust_operations = {
	.read		= oom_adjust_read,
	.write		= oom_adjust_write,
	.llseek		= generic_file_llseek,
};

static ssize_t oom_score_adj_read(struct file *file, char __user *buf,
					size_t count, loff_t *ppos)
{
	struct task_struct *task = get_proc_task(file->f_path.dentry->d_inode);
	char buffer[PROC_NUMBUF];
	int oom_score_adj = OOM_SCORE_ADJ_MIN;
	unsigned long flags;
	size_t len;

	if (!task)
		return -ESRCH;
	if (lock_task_sighand(task, &flags)) {
		oom_score_adj = task->signal->oom_score_adj;
		unlock_task_sighand(task, &flags);
	}
	put_task_struct(task);
	len = snprintf(buffer, sizeof(buffer), "%d\n", oom_score_adj);
	return simple_read_from_buffer(buf, count, ppos, buffer, len);
}

static ssize_t oom_score_adj_write(struct file *file, const char __user *buf,
					size_t count, loff_t *ppos)
{
	struct task_struct *task;
	char buffer[PROC_NUMBUF];
	unsigned long flags;
	int oom_score_adj;
	int err;

	memset(buffer, 0, sizeof(buffer));
	if (count > sizeof(buffer) - 1)
		count = sizeof(buffer) - 1;
	if (copy_from_user(buffer, buf, count)) {
		err = -EFAULT;
		goto out;
	}

	err = kstrtoint(strstrip(buffer), 0, &oom_score_adj);
	if (err)
		goto out;
	if (oom_score_adj < OOM_SCORE_ADJ_MIN ||
			oom_score_adj > OOM_SCORE_ADJ_MAX) {
		err = -EINVAL;
		goto out;
	}

	task = get_proc_task(file->f_path.dentry->d_inode);
	if (!task) {
		err = -ESRCH;
		goto out;
	}

	task_lock(task);
	if (!task->mm) {
		err = -EINVAL;
		goto err_task_lock;
	}

	if (!lock_task_sighand(task, &flags)) {
		err = -ESRCH;
		goto err_task_lock;
	}

	if (oom_score_adj < task->signal->oom_score_adj_min &&
			!capable(CAP_SYS_RESOURCE)) {
		err = -EACCES;
		goto err_sighand;
	}

	task->signal->oom_score_adj = oom_score_adj;
	if (has_capability_noaudit(current, CAP_SYS_RESOURCE))
		task->signal->oom_score_adj_min = oom_score_adj;
	trace_oom_score_adj_update(task);
	/*
	 * Scale /proc/pid/oom_adj appropriately ensuring that OOM_DISABLE is
	 * always attainable.
	 */
	if (task->signal->oom_score_adj == OOM_SCORE_ADJ_MIN)
		task->signal->oom_adj = OOM_DISABLE;
	else
		task->signal->oom_adj = (oom_score_adj * OOM_ADJUST_MAX) /
							OOM_SCORE_ADJ_MAX;
err_sighand:
	unlock_task_sighand(task, &flags);
err_task_lock:
	task_unlock(task);
	put_task_struct(task);
out:
	return err < 0 ? err : count;
}

static const struct file_operations proc_oom_score_adj_operations = {
	.read		= oom_score_adj_read,
	.write		= oom_score_adj_write,
	.llseek		= default_llseek,
};

#ifdef CONFIG_AUDITSYSCALL
#define TMPBUFLEN 21
static ssize_t proc_loginuid_read(struct file * file, char __user * buf,
				  size_t count, loff_t *ppos)
{
	struct inode * inode = file->f_path.dentry->d_inode;
	struct task_struct *task = get_proc_task(inode);
	ssize_t length;
	char tmpbuf[TMPBUFLEN];

	if (!task)
		return -ESRCH;
	length = scnprintf(tmpbuf, TMPBUFLEN, "%u",
				audit_get_loginuid(task));
	put_task_struct(task);
	return simple_read_from_buffer(buf, count, ppos, tmpbuf, length);
}

static ssize_t proc_loginuid_write(struct file * file, const char __user * buf,
				   size_t count, loff_t *ppos)
{
	struct inode * inode = file->f_path.dentry->d_inode;
	char *page, *tmp;
	ssize_t length;
	uid_t loginuid;

	rcu_read_lock();
	if (current != pid_task(proc_pid(inode), PIDTYPE_PID)) {
		rcu_read_unlock();
		return -EPERM;
	}
	rcu_read_unlock();

	if (count >= PAGE_SIZE)
		count = PAGE_SIZE - 1;

	if (*ppos != 0) {
		/* No partial writes. */
		return -EINVAL;
	}
	page = (char*)__get_free_page(GFP_TEMPORARY);
	if (!page)
		return -ENOMEM;
	length = -EFAULT;
	if (copy_from_user(page, buf, count))
		goto out_free_page;

	page[count] = '\0';
	loginuid = simple_strtoul(page, &tmp, 10);
	if (tmp == page) {
		length = -EINVAL;
		goto out_free_page;

	}
	length = audit_set_loginuid(loginuid);
	if (likely(length == 0))
		length = count;

out_free_page:
	free_page((unsigned long) page);
	return length;
}

static const struct file_operations proc_loginuid_operations = {
	.read		= proc_loginuid_read,
	.write		= proc_loginuid_write,
	.llseek		= generic_file_llseek,
};

static ssize_t proc_sessionid_read(struct file * file, char __user * buf,
				  size_t count, loff_t *ppos)
{
	struct inode * inode = file->f_path.dentry->d_inode;
	struct task_struct *task = get_proc_task(inode);
	ssize_t length;
	char tmpbuf[TMPBUFLEN];

	if (!task)
		return -ESRCH;
	length = scnprintf(tmpbuf, TMPBUFLEN, "%u",
				audit_get_sessionid(task));
	put_task_struct(task);
	return simple_read_from_buffer(buf, count, ppos, tmpbuf, length);
}

static const struct file_operations proc_sessionid_operations = {
	.read		= proc_sessionid_read,
	.llseek		= generic_file_llseek,
};
#endif

#ifdef CONFIG_FAULT_INJECTION
static ssize_t proc_fault_inject_read(struct file * file, char __user * buf,
				      size_t count, loff_t *ppos)
{
	struct task_struct *task = get_proc_task(file->f_dentry->d_inode);
	char buffer[PROC_NUMBUF];
	size_t len;
	int make_it_fail;

	if (!task)
		return -ESRCH;
	make_it_fail = task->make_it_fail;
	put_task_struct(task);

	len = snprintf(buffer, sizeof(buffer), "%i\n", make_it_fail);

	return simple_read_from_buffer(buf, count, ppos, buffer, len);
}

static ssize_t proc_fault_inject_write(struct file * file,
			const char __user * buf, size_t count, loff_t *ppos)
{
	struct task_struct *task;
	char buffer[PROC_NUMBUF], *end;
	int make_it_fail;

	if (!capable(CAP_SYS_RESOURCE))
		return -EPERM;
	memset(buffer, 0, sizeof(buffer));
	if (count > sizeof(buffer) - 1)
		count = sizeof(buffer) - 1;
	if (copy_from_user(buffer, buf, count))
		return -EFAULT;
	make_it_fail = simple_strtol(strstrip(buffer), &end, 0);
	if (*end)
		return -EINVAL;
	task = get_proc_task(file->f_dentry->d_inode);
	if (!task)
		return -ESRCH;
	task->make_it_fail = make_it_fail;
	put_task_struct(task);

	return count;
}

static const struct file_operations proc_fault_inject_operations = {
	.read		= proc_fault_inject_read,
	.write		= proc_fault_inject_write,
	.llseek		= generic_file_llseek,
};
#endif


#ifdef CONFIG_SCHED_DEBUG
/*
 * Print out various scheduling related per-task fields:
 */
static int sched_show(struct seq_file *m, void *v)
{
	struct inode *inode = m->private;
	struct task_struct *p;

	p = get_proc_task(inode);
	if (!p)
		return -ESRCH;
	proc_sched_show_task(p, m);

	put_task_struct(p);

	return 0;
}

static ssize_t
sched_write(struct file *file, const char __user *buf,
	    size_t count, loff_t *offset)
{
	struct inode *inode = file->f_path.dentry->d_inode;
	struct task_struct *p;

	p = get_proc_task(inode);
	if (!p)
		return -ESRCH;
	proc_sched_set_task(p);

	put_task_struct(p);

	return count;
}

static int sched_open(struct inode *inode, struct file *filp)
{
	return single_open(filp, sched_show, inode);
}

static const struct file_operations proc_pid_sched_operations = {
	.open		= sched_open,
	.read		= seq_read,
	.write		= sched_write,
	.llseek		= seq_lseek,
	.release	= single_release,
};

#endif

#ifdef CONFIG_SCHED_AUTOGROUP
/*
 * Print out autogroup related information:
 */
static int sched_autogroup_show(struct seq_file *m, void *v)
{
	struct inode *inode = m->private;
	struct task_struct *p;

	p = get_proc_task(inode);
	if (!p)
		return -ESRCH;
	proc_sched_autogroup_show_task(p, m);

	put_task_struct(p);

	return 0;
}

static ssize_t
sched_autogroup_write(struct file *file, const char __user *buf,
	    size_t count, loff_t *offset)
{
	struct inode *inode = file->f_path.dentry->d_inode;
	struct task_struct *p;
	char buffer[PROC_NUMBUF];
	int nice;
	int err;

	memset(buffer, 0, sizeof(buffer));
	if (count > sizeof(buffer) - 1)
		count = sizeof(buffer) - 1;
	if (copy_from_user(buffer, buf, count))
		return -EFAULT;

	err = kstrtoint(strstrip(buffer), 0, &nice);
	if (err < 0)
		return err;

	p = get_proc_task(inode);
	if (!p)
		return -ESRCH;

	err = nice;
	err = proc_sched_autogroup_set_nice(p, &err);
	if (err)
		count = err;

	put_task_struct(p);

	return count;
}

static int sched_autogroup_open(struct inode *inode, struct file *filp)
{
	int ret;

	ret = single_open(filp, sched_autogroup_show, NULL);
	if (!ret) {
		struct seq_file *m = filp->private_data;

		m->private = inode;
	}
	return ret;
}

static const struct file_operations proc_pid_sched_autogroup_operations = {
	.open		= sched_autogroup_open,
	.read		= seq_read,
	.write		= sched_autogroup_write,
	.llseek		= seq_lseek,
	.release	= single_release,
};

#endif /* CONFIG_SCHED_AUTOGROUP */

static ssize_t comm_write(struct file *file, const char __user *buf,
				size_t count, loff_t *offset)
{
	struct inode *inode = file->f_path.dentry->d_inode;
	struct task_struct *p;
	char buffer[TASK_COMM_LEN];

	memset(buffer, 0, sizeof(buffer));
	if (count > sizeof(buffer) - 1)
		count = sizeof(buffer) - 1;
	if (copy_from_user(buffer, buf, count))
		return -EFAULT;

	p = get_proc_task(inode);
	if (!p)
		return -ESRCH;

	if (same_thread_group(current, p))
		set_task_comm(p, buffer);
	else
		count = -EINVAL;

	put_task_struct(p);

	return count;
}

static int comm_show(struct seq_file *m, void *v)
{
	struct inode *inode = m->private;
	struct task_struct *p;

	p = get_proc_task(inode);
	if (!p)
		return -ESRCH;

	task_lock(p);
	seq_printf(m, "%s\n", p->comm);
	task_unlock(p);

	put_task_struct(p);

	return 0;
}

static int comm_open(struct inode *inode, struct file *filp)
{
	return single_open(filp, comm_show, inode);
}

static const struct file_operations proc_pid_set_comm_operations = {
	.open		= comm_open,
	.read		= seq_read,
	.write		= comm_write,
	.llseek		= seq_lseek,
	.release	= single_release,
};

static int proc_exe_link(struct dentry *dentry, struct path *exe_path)
{
	struct task_struct *task;
	struct mm_struct *mm;
	struct file *exe_file;

	task = get_proc_task(dentry->d_inode);
	if (!task)
		return -ENOENT;
	mm = get_task_mm(task);
	put_task_struct(task);
	if (!mm)
		return -ENOENT;
	exe_file = get_mm_exe_file(mm);
	mmput(mm);
	if (exe_file) {
		*exe_path = exe_file->f_path;
		path_get(&exe_file->f_path);
		fput(exe_file);
		return 0;
	} else
		return -ENOENT;
}

static void *proc_pid_follow_link(struct dentry *dentry, struct nameidata *nd)
{
	struct inode *inode = dentry->d_inode;
	int error = -EACCES;

	/* We don't need a base pointer in the /proc filesystem */
	path_put(&nd->path);

	/* Are we allowed to snoop on the tasks file descriptors? */
	if (!proc_fd_access_allowed(inode))
		goto out;

	error = PROC_I(inode)->op.proc_get_link(dentry, &nd->path);
out:
	return ERR_PTR(error);
}

static int do_proc_readlink(struct path *path, char __user *buffer, int buflen)
{
	char *tmp = (char*)__get_free_page(GFP_TEMPORARY);
	char *pathname;
	int len;

	if (!tmp)
		return -ENOMEM;

	pathname = d_path(path, tmp, PAGE_SIZE);
	len = PTR_ERR(pathname);
	if (IS_ERR(pathname))
		goto out;
	len = tmp + PAGE_SIZE - 1 - pathname;

	if (len > buflen)
		len = buflen;
	if (copy_to_user(buffer, pathname, len))
		len = -EFAULT;
 out:
	free_page((unsigned long)tmp);
	return len;
}

static int proc_pid_readlink(struct dentry * dentry, char __user * buffer, int buflen)
{
	int error = -EACCES;
	struct inode *inode = dentry->d_inode;
	struct path path;

	/* Are we allowed to snoop on the tasks file descriptors? */
	if (!proc_fd_access_allowed(inode))
		goto out;

	error = PROC_I(inode)->op.proc_get_link(dentry, &path);
	if (error)
		goto out;

	error = do_proc_readlink(&path, buffer, buflen);
	path_put(&path);
out:
	return error;
}

static const struct inode_operations proc_pid_link_inode_operations = {
	.readlink	= proc_pid_readlink,
	.follow_link	= proc_pid_follow_link,
	.setattr	= proc_setattr,
};


/* building an inode */

static int task_dumpable(struct task_struct *task)
{
	int dumpable = 0;
	struct mm_struct *mm;

	task_lock(task);
	mm = task->mm;
	if (mm)
		dumpable = get_dumpable(mm);
	task_unlock(task);
	if(dumpable == 1)
		return 1;
	return 0;
}

struct inode *proc_pid_make_inode(struct super_block * sb, struct task_struct *task)
{
	struct inode * inode;
	struct proc_inode *ei;
	const struct cred *cred;

	/* We need a new inode */

	inode = new_inode(sb);
	if (!inode)
		goto out;

	/* Common stuff */
	ei = PROC_I(inode);
	inode->i_ino = get_next_ino();
	inode->i_mtime = inode->i_atime = inode->i_ctime = CURRENT_TIME;
	inode->i_op = &proc_def_inode_operations;

	/*
	 * grab the reference to task.
	 */
	ei->pid = get_task_pid(task, PIDTYPE_PID);
	if (!ei->pid)
		goto out_unlock;

	if (task_dumpable(task)) {
		rcu_read_lock();
		cred = __task_cred(task);
		inode->i_uid = cred->euid;
		inode->i_gid = cred->egid;
		rcu_read_unlock();
	}
	security_task_to_inode(task, inode);

out:
	return inode;

out_unlock:
	iput(inode);
	return NULL;
}

int pid_getattr(struct vfsmount *mnt, struct dentry *dentry, struct kstat *stat)
{
	struct inode *inode = dentry->d_inode;
	struct task_struct *task;
	const struct cred *cred;
	struct pid_namespace *pid = dentry->d_sb->s_fs_info;

	generic_fillattr(inode, stat);

	rcu_read_lock();
	stat->uid = 0;
	stat->gid = 0;
	task = pid_task(proc_pid(inode), PIDTYPE_PID);
	if (task) {
		if (!has_pid_permissions(pid, task, 2)) {
			rcu_read_unlock();
			/*
			 * This doesn't prevent learning whether PID exists,
			 * it only makes getattr() consistent with readdir().
			 */
			return -ENOENT;
		}
		if ((inode->i_mode == (S_IFDIR|S_IRUGO|S_IXUGO)) ||
		    task_dumpable(task)) {
			cred = __task_cred(task);
			stat->uid = cred->euid;
			stat->gid = cred->egid;
		}
	}
	rcu_read_unlock();
	return 0;
}

/* dentry stuff */

/*
 *	Exceptional case: normally we are not allowed to unhash a busy
 * directory. In this case, however, we can do it - no aliasing problems
 * due to the way we treat inodes.
 *
 * Rewrite the inode's ownerships here because the owning task may have
 * performed a setuid(), etc.
 *
 * Before the /proc/pid/status file was created the only way to read
 * the effective uid of a /process was to stat /proc/pid.  Reading
 * /proc/pid/status is slow enough that procps and other packages
 * kept stating /proc/pid.  To keep the rules in /proc simple I have
 * made this apply to all per process world readable and executable
 * directories.
 */
int pid_revalidate(struct dentry *dentry, struct nameidata *nd)
{
	struct inode *inode;
	struct task_struct *task;
	const struct cred *cred;

	if (nd && nd->flags & LOOKUP_RCU)
		return -ECHILD;

	inode = dentry->d_inode;
	task = get_proc_task(inode);

	if (task) {
		if ((inode->i_mode == (S_IFDIR|S_IRUGO|S_IXUGO)) ||
		    task_dumpable(task)) {
			rcu_read_lock();
			cred = __task_cred(task);
			inode->i_uid = cred->euid;
			inode->i_gid = cred->egid;
			rcu_read_unlock();
		} else {
			inode->i_uid = 0;
			inode->i_gid = 0;
		}
		inode->i_mode &= ~(S_ISUID | S_ISGID);
		security_task_to_inode(task, inode);
		put_task_struct(task);
		return 1;
	}
	d_drop(dentry);
	return 0;
}

static int pid_delete_dentry(const struct dentry * dentry)
{
	/* Is the task we represent dead?
	 * If so, then don't put the dentry on the lru list,
	 * kill it immediately.
	 */
	return !proc_pid(dentry->d_inode)->tasks[PIDTYPE_PID].first;
}

const struct dentry_operations pid_dentry_operations =
{
	.d_revalidate	= pid_revalidate,
	.d_delete	= pid_delete_dentry,
};

/* Lookups */

/*
 * Fill a directory entry.
 *
 * If possible create the dcache entry and derive our inode number and
 * file type from dcache entry.
 *
 * Since all of the proc inode numbers are dynamically generated, the inode
 * numbers do not exist until the inode is cache.  This means creating the
 * the dcache entry in readdir is necessary to keep the inode numbers
 * reported by readdir in sync with the inode numbers reported
 * by stat.
 */
int proc_fill_cache(struct file *filp, void *dirent, filldir_t filldir,
	const char *name, int len,
	instantiate_t instantiate, struct task_struct *task, const void *ptr)
{
	struct dentry *child, *dir = filp->f_path.dentry;
	struct inode *inode;
	struct qstr qname;
	ino_t ino = 0;
	unsigned type = DT_UNKNOWN;

	qname.name = name;
	qname.len  = len;
	qname.hash = full_name_hash(name, len);

	child = d_lookup(dir, &qname);
	if (!child) {
		struct dentry *new;
		new = d_alloc(dir, &qname);
		if (new) {
			child = instantiate(dir->d_inode, new, task, ptr);
			if (child)
				dput(new);
			else
				child = new;
		}
	}
	if (!child || IS_ERR(child) || !child->d_inode)
		goto end_instantiate;
	inode = child->d_inode;
	if (inode) {
		ino = inode->i_ino;
		type = inode->i_mode >> 12;
	}
	dput(child);
end_instantiate:
	if (!ino)
		ino = find_inode_number(dir, &qname);
	if (!ino)
		ino = 1;
	return filldir(dirent, name, len, filp->f_pos, ino, type);
}

static unsigned name_to_int(struct dentry *dentry)
{
	const char *name = dentry->d_name.name;
	int len = dentry->d_name.len;
	unsigned n = 0;

	if (len > 1 && *name == '0')
		goto out;
	while (len-- > 0) {
		unsigned c = *name++ - '0';
		if (c > 9)
			goto out;
		if (n >= (~0U-9)/10)
			goto out;
		n *= 10;
		n += c;
	}
	return n;
out:
	return ~0U;
}

#define PROC_FDINFO_MAX 64

static int proc_fd_info(struct inode *inode, struct path *path, char *info)
{
	struct task_struct *task = get_proc_task(inode);
	struct files_struct *files = NULL;
	struct file *file;
	int fd = proc_fd(inode);

	if (task) {
		files = get_files_struct(task);
		put_task_struct(task);
	}
	if (files) {
		/*
		 * We are not taking a ref to the file structure, so we must
		 * hold ->file_lock.
		 */
		spin_lock(&files->file_lock);
		file = fcheck_files(files, fd);
		if (file) {
			unsigned int f_flags;
			struct fdtable *fdt;

			fdt = files_fdtable(files);
			f_flags = file->f_flags & ~O_CLOEXEC;
			if (FD_ISSET(fd, fdt->close_on_exec))
				f_flags |= O_CLOEXEC;

			if (path) {
				*path = file->f_path;
				path_get(&file->f_path);
			}
			if (info)
				snprintf(info, PROC_FDINFO_MAX,
					 "pos:\t%lli\n"
					 "flags:\t0%o\n",
					 (long long) file->f_pos,
					 f_flags);
			spin_unlock(&files->file_lock);
			put_files_struct(files);
			return 0;
		}
		spin_unlock(&files->file_lock);
		put_files_struct(files);
	}
	return -ENOENT;
}

static int proc_fd_link(struct dentry *dentry, struct path *path)
{
	return proc_fd_info(dentry->d_inode, path, NULL);
}

static int tid_fd_revalidate(struct dentry *dentry, struct nameidata *nd)
{
	struct inode *inode;
	struct task_struct *task;
	int fd;
	struct files_struct *files;
	const struct cred *cred;

	if (nd && nd->flags & LOOKUP_RCU)
		return -ECHILD;

	inode = dentry->d_inode;
	task = get_proc_task(inode);
	fd = proc_fd(inode);

	if (task) {
		files = get_files_struct(task);
		if (files) {
			rcu_read_lock();
			if (fcheck_files(files, fd)) {
				rcu_read_unlock();
				put_files_struct(files);
				if (task_dumpable(task)) {
					rcu_read_lock();
					cred = __task_cred(task);
					inode->i_uid = cred->euid;
					inode->i_gid = cred->egid;
					rcu_read_unlock();
				} else {
					inode->i_uid = 0;
					inode->i_gid = 0;
				}
				inode->i_mode &= ~(S_ISUID | S_ISGID);
				security_task_to_inode(task, inode);
				put_task_struct(task);
				return 1;
			}
			rcu_read_unlock();
			put_files_struct(files);
		}
		put_task_struct(task);
	}
	d_drop(dentry);
	return 0;
}

static const struct dentry_operations tid_fd_dentry_operations =
{
	.d_revalidate	= tid_fd_revalidate,
	.d_delete	= pid_delete_dentry,
};

static struct dentry *proc_fd_instantiate(struct inode *dir,
	struct dentry *dentry, struct task_struct *task, const void *ptr)
{
	unsigned fd = *(const unsigned *)ptr;
	struct file *file;
	struct files_struct *files;
 	struct inode *inode;
 	struct proc_inode *ei;
	struct dentry *error = ERR_PTR(-ENOENT);

	inode = proc_pid_make_inode(dir->i_sb, task);
	if (!inode)
		goto out;
	ei = PROC_I(inode);
	ei->fd = fd;
	files = get_files_struct(task);
	if (!files)
		goto out_iput;
	inode->i_mode = S_IFLNK;

	/*
	 * We are not taking a ref to the file structure, so we must
	 * hold ->file_lock.
	 */
	spin_lock(&files->file_lock);
	file = fcheck_files(files, fd);
	if (!file)
		goto out_unlock;
	if (file->f_mode & FMODE_READ)
		inode->i_mode |= S_IRUSR | S_IXUSR;
	if (file->f_mode & FMODE_WRITE)
		inode->i_mode |= S_IWUSR | S_IXUSR;
	spin_unlock(&files->file_lock);
	put_files_struct(files);

	inode->i_op = &proc_pid_link_inode_operations;
	inode->i_size = 64;
	ei->op.proc_get_link = proc_fd_link;
	d_set_d_op(dentry, &tid_fd_dentry_operations);
	d_add(dentry, inode);
	/* Close the race of the process dying before we return the dentry */
	if (tid_fd_revalidate(dentry, NULL))
		error = NULL;

 out:
	return error;
out_unlock:
	spin_unlock(&files->file_lock);
	put_files_struct(files);
out_iput:
	iput(inode);
	goto out;
}

static struct dentry *proc_lookupfd_common(struct inode *dir,
					   struct dentry *dentry,
					   instantiate_t instantiate)
{
	struct task_struct *task = get_proc_task(dir);
	unsigned fd = name_to_int(dentry);
	struct dentry *result = ERR_PTR(-ENOENT);

	if (!task)
		goto out_no_task;
	if (fd == ~0U)
		goto out;

	result = instantiate(dir, dentry, task, &fd);
out:
	put_task_struct(task);
out_no_task:
	return result;
}

static int proc_readfd_common(struct file * filp, void * dirent,
			      filldir_t filldir, instantiate_t instantiate)
{
	struct dentry *dentry = filp->f_path.dentry;
	struct inode *inode = dentry->d_inode;
	struct task_struct *p = get_proc_task(inode);
	unsigned int fd, ino;
	int retval;
	struct files_struct * files;

	retval = -ENOENT;
	if (!p)
		goto out_no_task;
	retval = 0;

	fd = filp->f_pos;
	switch (fd) {
		case 0:
			if (filldir(dirent, ".", 1, 0, inode->i_ino, DT_DIR) < 0)
				goto out;
			filp->f_pos++;
		case 1:
			ino = parent_ino(dentry);
			if (filldir(dirent, "..", 2, 1, ino, DT_DIR) < 0)
				goto out;
			filp->f_pos++;
		default:
			files = get_files_struct(p);
			if (!files)
				goto out;
			rcu_read_lock();
			for (fd = filp->f_pos-2;
			     fd < files_fdtable(files)->max_fds;
			     fd++, filp->f_pos++) {
				char name[PROC_NUMBUF];
				int len;

				if (!fcheck_files(files, fd))
					continue;
				rcu_read_unlock();

				len = snprintf(name, sizeof(name), "%d", fd);
				if (proc_fill_cache(filp, dirent, filldir,
						    name, len, instantiate,
						    p, &fd) < 0) {
					rcu_read_lock();
					break;
				}
				rcu_read_lock();
			}
			rcu_read_unlock();
			put_files_struct(files);
	}
out:
	put_task_struct(p);
out_no_task:
	return retval;
}

static struct dentry *proc_lookupfd(struct inode *dir, struct dentry *dentry,
				    struct nameidata *nd)
{
	return proc_lookupfd_common(dir, dentry, proc_fd_instantiate);
}

static int proc_readfd(struct file *filp, void *dirent, filldir_t filldir)
{
	return proc_readfd_common(filp, dirent, filldir, proc_fd_instantiate);
}

static ssize_t proc_fdinfo_read(struct file *file, char __user *buf,
				      size_t len, loff_t *ppos)
{
	char tmp[PROC_FDINFO_MAX];
	int err = proc_fd_info(file->f_path.dentry->d_inode, NULL, tmp);
	if (!err)
		err = simple_read_from_buffer(buf, len, ppos, tmp, strlen(tmp));
	return err;
}

static const struct file_operations proc_fdinfo_file_operations = {
	.open           = nonseekable_open,
	.read		= proc_fdinfo_read,
	.llseek		= no_llseek,
};

static const struct file_operations proc_fd_operations = {
	.read		= generic_read_dir,
	.readdir	= proc_readfd,
	.llseek		= default_llseek,
};

#ifdef CONFIG_CHECKPOINT_RESTORE

/*
 * dname_to_vma_addr - maps a dentry name into two unsigned longs
 * which represent vma start and end addresses.
 */
static int dname_to_vma_addr(struct dentry *dentry,
			     unsigned long *start, unsigned long *end)
{
	if (sscanf(dentry->d_name.name, "%lx-%lx", start, end) != 2)
		return -EINVAL;

	return 0;
}

static int map_files_d_revalidate(struct dentry *dentry, struct nameidata *nd)
{
	unsigned long vm_start, vm_end;
	bool exact_vma_exists = false;
	struct mm_struct *mm = NULL;
	struct task_struct *task;
	const struct cred *cred;
	struct inode *inode;
	int status = 0;

	if (nd && nd->flags & LOOKUP_RCU)
		return -ECHILD;

	if (!capable(CAP_SYS_ADMIN)) {
		status = -EACCES;
		goto out_notask;
	}

	inode = dentry->d_inode;
	task = get_proc_task(inode);
	if (!task)
		goto out_notask;

	if (!ptrace_may_access(task, PTRACE_MODE_READ))
		goto out;

	mm = get_task_mm(task);
	if (!mm)
		goto out;

	if (!dname_to_vma_addr(dentry, &vm_start, &vm_end)) {
		down_read(&mm->mmap_sem);
		exact_vma_exists = !!find_exact_vma(mm, vm_start, vm_end);
		up_read(&mm->mmap_sem);
	}

	mmput(mm);

	if (exact_vma_exists) {
		if (task_dumpable(task)) {
			rcu_read_lock();
			cred = __task_cred(task);
			inode->i_uid = cred->euid;
			inode->i_gid = cred->egid;
			rcu_read_unlock();
		} else {
			inode->i_uid = 0;
			inode->i_gid = 0;
		}
		security_task_to_inode(task, inode);
		status = 1;
	}

out:
	put_task_struct(task);

out_notask:
	if (status <= 0)
		d_drop(dentry);

	return status;
}

static const struct dentry_operations tid_map_files_dentry_operations = {
	.d_revalidate	= map_files_d_revalidate,
	.d_delete	= pid_delete_dentry,
};

static int proc_map_files_get_link(struct dentry *dentry, struct path *path)
{
	unsigned long vm_start, vm_end;
	struct vm_area_struct *vma;
	struct task_struct *task;
	struct mm_struct *mm;
	int rc;

	rc = -ENOENT;
	task = get_proc_task(dentry->d_inode);
	if (!task)
		goto out;

	mm = get_task_mm(task);
	put_task_struct(task);
	if (!mm)
		goto out;

	rc = dname_to_vma_addr(dentry, &vm_start, &vm_end);
	if (rc)
		goto out_mmput;

	down_read(&mm->mmap_sem);
	vma = find_exact_vma(mm, vm_start, vm_end);
	if (vma && vma->vm_file) {
		*path = vma->vm_file->f_path;
		path_get(path);
		rc = 0;
	}
	up_read(&mm->mmap_sem);

out_mmput:
	mmput(mm);
out:
	return rc;
}

struct map_files_info {
	struct file	*file;
	unsigned long	len;
	unsigned char	name[4*sizeof(long)+2]; /* max: %lx-%lx\0 */
};

static struct dentry *
proc_map_files_instantiate(struct inode *dir, struct dentry *dentry,
			   struct task_struct *task, const void *ptr)
{
	const struct file *file = ptr;
	struct proc_inode *ei;
	struct inode *inode;

	if (!file)
		return ERR_PTR(-ENOENT);

	inode = proc_pid_make_inode(dir->i_sb, task);
	if (!inode)
		return ERR_PTR(-ENOENT);

	ei = PROC_I(inode);
	ei->op.proc_get_link = proc_map_files_get_link;

	inode->i_op = &proc_pid_link_inode_operations;
	inode->i_size = 64;
	inode->i_mode = S_IFLNK;

	if (file->f_mode & FMODE_READ)
		inode->i_mode |= S_IRUSR;
	if (file->f_mode & FMODE_WRITE)
		inode->i_mode |= S_IWUSR;

	d_set_d_op(dentry, &tid_map_files_dentry_operations);
	d_add(dentry, inode);

	return NULL;
}

static struct dentry *proc_map_files_lookup(struct inode *dir,
		struct dentry *dentry, struct nameidata *nd)
{
	unsigned long vm_start, vm_end;
	struct vm_area_struct *vma;
	struct task_struct *task;
	struct dentry *result;
	struct mm_struct *mm;

	result = ERR_PTR(-EACCES);
	if (!capable(CAP_SYS_ADMIN))
		goto out;

	result = ERR_PTR(-ENOENT);
	task = get_proc_task(dir);
	if (!task)
		goto out;

	result = ERR_PTR(-EACCES);
	if (lock_trace(task))
		goto out_put_task;

	result = ERR_PTR(-ENOENT);
	if (dname_to_vma_addr(dentry, &vm_start, &vm_end))
		goto out_unlock;

	mm = get_task_mm(task);
	if (!mm)
		goto out_unlock;

	down_read(&mm->mmap_sem);
	vma = find_exact_vma(mm, vm_start, vm_end);
	if (!vma)
		goto out_no_vma;

	result = proc_map_files_instantiate(dir, dentry, task, vma->vm_file);

out_no_vma:
	up_read(&mm->mmap_sem);
	mmput(mm);
out_unlock:
	unlock_trace(task);
out_put_task:
	put_task_struct(task);
out:
	return result;
}

static const struct inode_operations proc_map_files_inode_operations = {
	.lookup		= proc_map_files_lookup,
	.permission	= proc_fd_permission,
	.setattr	= proc_setattr,
};

static int
proc_map_files_readdir(struct file *filp, void *dirent, filldir_t filldir)
{
	struct dentry *dentry = filp->f_path.dentry;
	struct inode *inode = dentry->d_inode;
	struct vm_area_struct *vma;
	struct task_struct *task;
	struct mm_struct *mm;
	ino_t ino;
	int ret;

	ret = -EACCES;
	if (!capable(CAP_SYS_ADMIN))
		goto out;

	ret = -ENOENT;
	task = get_proc_task(inode);
	if (!task)
		goto out;

	ret = -EACCES;
	if (lock_trace(task))
		goto out_put_task;

	ret = 0;
	switch (filp->f_pos) {
	case 0:
		ino = inode->i_ino;
		if (filldir(dirent, ".", 1, 0, ino, DT_DIR) < 0)
			goto out_unlock;
		filp->f_pos++;
	case 1:
		ino = parent_ino(dentry);
		if (filldir(dirent, "..", 2, 1, ino, DT_DIR) < 0)
			goto out_unlock;
		filp->f_pos++;
	default:
	{
		unsigned long nr_files, pos, i;
		struct flex_array *fa = NULL;
		struct map_files_info info;
		struct map_files_info *p;

		mm = get_task_mm(task);
		if (!mm)
			goto out_unlock;
		down_read(&mm->mmap_sem);

		nr_files = 0;

		/*
		 * We need two passes here:
		 *
		 *  1) Collect vmas of mapped files with mmap_sem taken
		 *  2) Release mmap_sem and instantiate entries
		 *
		 * otherwise we get lockdep complained, since filldir()
		 * routine might require mmap_sem taken in might_fault().
		 */

		for (vma = mm->mmap, pos = 2; vma; vma = vma->vm_next) {
			if (vma->vm_file && ++pos > filp->f_pos)
				nr_files++;
		}

		if (nr_files) {
			fa = flex_array_alloc(sizeof(info), nr_files,
						GFP_KERNEL);
			if (!fa || flex_array_prealloc(fa, 0, nr_files,
							GFP_KERNEL)) {
				ret = -ENOMEM;
				if (fa)
					flex_array_free(fa);
				up_read(&mm->mmap_sem);
				mmput(mm);
				goto out_unlock;
			}
			for (i = 0, vma = mm->mmap, pos = 2; vma;
					vma = vma->vm_next) {
				if (!vma->vm_file)
					continue;
				if (++pos <= filp->f_pos)
					continue;

				get_file(vma->vm_file);
				info.file = vma->vm_file;
				info.len = snprintf(info.name,
						sizeof(info.name), "%lx-%lx",
						vma->vm_start, vma->vm_end);
				if (flex_array_put(fa, i++, &info, GFP_KERNEL))
					BUG();
			}
		}
		up_read(&mm->mmap_sem);

		for (i = 0; i < nr_files; i++) {
			p = flex_array_get(fa, i);
			ret = proc_fill_cache(filp, dirent, filldir,
					      p->name, p->len,
					      proc_map_files_instantiate,
					      task, p->file);
			if (ret)
				break;
			filp->f_pos++;
			fput(p->file);
		}
		for (; i < nr_files; i++) {
			/*
			 * In case of error don't forget
			 * to put rest of file refs.
			 */
			p = flex_array_get(fa, i);
			fput(p->file);
		}
		if (fa)
			flex_array_free(fa);
		mmput(mm);
	}
	}

out_unlock:
	unlock_trace(task);
out_put_task:
	put_task_struct(task);
out:
	return ret;
}

static const struct file_operations proc_map_files_operations = {
	.read		= generic_read_dir,
	.readdir	= proc_map_files_readdir,
	.llseek		= default_llseek,
};

#endif /* CONFIG_CHECKPOINT_RESTORE */

/*
 * /proc/pid/fd needs a special permission handler so that a process can still
 * access /proc/self/fd after it has executed a setuid().
 */
static int proc_fd_permission(struct inode *inode, int mask)
{
	int rv = generic_permission(inode, mask);
	if (rv == 0)
		return 0;
	if (task_pid(current) == proc_pid(inode))
		rv = 0;
	return rv;
}

/*
 * proc directories can do almost nothing..
 */
static const struct inode_operations proc_fd_inode_operations = {
	.lookup		= proc_lookupfd,
	.permission	= proc_fd_permission,
	.setattr	= proc_setattr,
};

static struct dentry *proc_fdinfo_instantiate(struct inode *dir,
	struct dentry *dentry, struct task_struct *task, const void *ptr)
{
	unsigned fd = *(unsigned *)ptr;
 	struct inode *inode;
 	struct proc_inode *ei;
	struct dentry *error = ERR_PTR(-ENOENT);

	inode = proc_pid_make_inode(dir->i_sb, task);
	if (!inode)
		goto out;
	ei = PROC_I(inode);
	ei->fd = fd;
	inode->i_mode = S_IFREG | S_IRUSR;
	inode->i_fop = &proc_fdinfo_file_operations;
	d_set_d_op(dentry, &tid_fd_dentry_operations);
	d_add(dentry, inode);
	/* Close the race of the process dying before we return the dentry */
	if (tid_fd_revalidate(dentry, NULL))
		error = NULL;

 out:
	return error;
}

static struct dentry *proc_lookupfdinfo(struct inode *dir,
					struct dentry *dentry,
					struct nameidata *nd)
{
	return proc_lookupfd_common(dir, dentry, proc_fdinfo_instantiate);
}

static int proc_readfdinfo(struct file *filp, void *dirent, filldir_t filldir)
{
	return proc_readfd_common(filp, dirent, filldir,
				  proc_fdinfo_instantiate);
}

static const struct file_operations proc_fdinfo_operations = {
	.read		= generic_read_dir,
	.readdir	= proc_readfdinfo,
	.llseek		= default_llseek,
};

/*
 * proc directories can do almost nothing..
 */
static const struct inode_operations proc_fdinfo_inode_operations = {
	.lookup		= proc_lookupfdinfo,
	.setattr	= proc_setattr,
};


static struct dentry *proc_pident_instantiate(struct inode *dir,
	struct dentry *dentry, struct task_struct *task, const void *ptr)
{
	const struct pid_entry *p = ptr;
	struct inode *inode;
	struct proc_inode *ei;
	struct dentry *error = ERR_PTR(-ENOENT);

	inode = proc_pid_make_inode(dir->i_sb, task);
	if (!inode)
		goto out;

	ei = PROC_I(inode);
	inode->i_mode = p->mode;
	if (S_ISDIR(inode->i_mode))
		set_nlink(inode, 2);	/* Use getattr to fix if necessary */
	if (p->iop)
		inode->i_op = p->iop;
	if (p->fop)
		inode->i_fop = p->fop;
	ei->op = p->op;
	d_set_d_op(dentry, &pid_dentry_operations);
	d_add(dentry, inode);
	/* Close the race of the process dying before we return the dentry */
	if (pid_revalidate(dentry, NULL))
		error = NULL;
out:
	return error;
}

static struct dentry *proc_pident_lookup(struct inode *dir, 
					 struct dentry *dentry,
					 const struct pid_entry *ents,
					 unsigned int nents)
{
	struct dentry *error;
	struct task_struct *task = get_proc_task(dir);
	const struct pid_entry *p, *last;

	error = ERR_PTR(-ENOENT);

	if (!task)
		goto out_no_task;

	/*
	 * Yes, it does not scale. And it should not. Don't add
	 * new entries into /proc/<tgid>/ without very good reasons.
	 */
	last = &ents[nents - 1];
	for (p = ents; p <= last; p++) {
		if (p->len != dentry->d_name.len)
			continue;
		if (!memcmp(dentry->d_name.name, p->name, p->len))
			break;
	}
	if (p > last)
		goto out;

	error = proc_pident_instantiate(dir, dentry, task, p);
out:
	put_task_struct(task);
out_no_task:
	return error;
}

static int proc_pident_fill_cache(struct file *filp, void *dirent,
	filldir_t filldir, struct task_struct *task, const struct pid_entry *p)
{
	return proc_fill_cache(filp, dirent, filldir, p->name, p->len,
				proc_pident_instantiate, task, p);
}

static int proc_pident_readdir(struct file *filp,
		void *dirent, filldir_t filldir,
		const struct pid_entry *ents, unsigned int nents)
{
	int i;
	struct dentry *dentry = filp->f_path.dentry;
	struct inode *inode = dentry->d_inode;
	struct task_struct *task = get_proc_task(inode);
	const struct pid_entry *p, *last;
	ino_t ino;
	int ret;

	ret = -ENOENT;
	if (!task)
		goto out_no_task;

	ret = 0;
	i = filp->f_pos;
	switch (i) {
	case 0:
		ino = inode->i_ino;
		if (filldir(dirent, ".", 1, i, ino, DT_DIR) < 0)
			goto out;
		i++;
		filp->f_pos++;
		/* fall through */
	case 1:
		ino = parent_ino(dentry);
		if (filldir(dirent, "..", 2, i, ino, DT_DIR) < 0)
			goto out;
		i++;
		filp->f_pos++;
		/* fall through */
	default:
		i -= 2;
		if (i >= nents) {
			ret = 1;
			goto out;
		}
		p = ents + i;
		last = &ents[nents - 1];
		while (p <= last) {
			if (proc_pident_fill_cache(filp, dirent, filldir, task, p) < 0)
				goto out;
			filp->f_pos++;
			p++;
		}
	}

	ret = 1;
out:
	put_task_struct(task);
out_no_task:
	return ret;
}

#ifdef CONFIG_SECURITY
static ssize_t proc_pid_attr_read(struct file * file, char __user * buf,
				  size_t count, loff_t *ppos)
{
	struct inode * inode = file->f_path.dentry->d_inode;
	char *p = NULL;
	ssize_t length;
	struct task_struct *task = get_proc_task(inode);

	if (!task)
		return -ESRCH;

	length = security_getprocattr(task,
				      (char*)file->f_path.dentry->d_name.name,
				      &p);
	put_task_struct(task);
	if (length > 0)
		length = simple_read_from_buffer(buf, count, ppos, p, length);
	kfree(p);
	return length;
}

static ssize_t proc_pid_attr_write(struct file * file, const char __user * buf,
				   size_t count, loff_t *ppos)
{
	struct inode * inode = file->f_path.dentry->d_inode;
	char *page;
	ssize_t length;
	struct task_struct *task = get_proc_task(inode);

	length = -ESRCH;
	if (!task)
		goto out_no_task;
	if (count > PAGE_SIZE)
		count = PAGE_SIZE;

	/* No partial writes. */
	length = -EINVAL;
	if (*ppos != 0)
		goto out;

	length = -ENOMEM;
	page = (char*)__get_free_page(GFP_TEMPORARY);
	if (!page)
		goto out;

	length = -EFAULT;
	if (copy_from_user(page, buf, count))
		goto out_free;

	/* Guard against adverse ptrace interaction */
	length = mutex_lock_interruptible(&task->signal->cred_guard_mutex);
	if (length < 0)
		goto out_free;

	length = security_setprocattr(task,
				      (char*)file->f_path.dentry->d_name.name,
				      (void*)page, count);
	mutex_unlock(&task->signal->cred_guard_mutex);
out_free:
	free_page((unsigned long) page);
out:
	put_task_struct(task);
out_no_task:
	return length;
}

static const struct file_operations proc_pid_attr_operations = {
	.read		= proc_pid_attr_read,
	.write		= proc_pid_attr_write,
	.llseek		= generic_file_llseek,
};

static const struct pid_entry attr_dir_stuff[] = {
	REG("current",    S_IRUGO|S_IWUGO, proc_pid_attr_operations),
	REG("prev",       S_IRUGO,	   proc_pid_attr_operations),
	REG("exec",       S_IRUGO|S_IWUGO, proc_pid_attr_operations),
	REG("fscreate",   S_IRUGO|S_IWUGO, proc_pid_attr_operations),
	REG("keycreate",  S_IRUGO|S_IWUGO, proc_pid_attr_operations),
	REG("sockcreate", S_IRUGO|S_IWUGO, proc_pid_attr_operations),
};

static int proc_attr_dir_readdir(struct file * filp,
			     void * dirent, filldir_t filldir)
{
	return proc_pident_readdir(filp,dirent,filldir,
				   attr_dir_stuff,ARRAY_SIZE(attr_dir_stuff));
}

static const struct file_operations proc_attr_dir_operations = {
	.read		= generic_read_dir,
	.readdir	= proc_attr_dir_readdir,
	.llseek		= default_llseek,
};

static struct dentry *proc_attr_dir_lookup(struct inode *dir,
				struct dentry *dentry, struct nameidata *nd)
{
	return proc_pident_lookup(dir, dentry,
				  attr_dir_stuff, ARRAY_SIZE(attr_dir_stuff));
}

static const struct inode_operations proc_attr_dir_inode_operations = {
	.lookup		= proc_attr_dir_lookup,
	.getattr	= pid_getattr,
	.setattr	= proc_setattr,
};

#endif

#ifdef CONFIG_ELF_CORE
static ssize_t proc_coredump_filter_read(struct file *file, char __user *buf,
					 size_t count, loff_t *ppos)
{
	struct task_struct *task = get_proc_task(file->f_dentry->d_inode);
	struct mm_struct *mm;
	char buffer[PROC_NUMBUF];
	size_t len;
	int ret;

	if (!task)
		return -ESRCH;

	ret = 0;
	mm = get_task_mm(task);
	if (mm) {
		len = snprintf(buffer, sizeof(buffer), "%08lx\n",
			       ((mm->flags & MMF_DUMP_FILTER_MASK) >>
				MMF_DUMP_FILTER_SHIFT));
		mmput(mm);
		ret = simple_read_from_buffer(buf, count, ppos, buffer, len);
	}

	put_task_struct(task);

	return ret;
}

static ssize_t proc_coredump_filter_write(struct file *file,
					  const char __user *buf,
					  size_t count,
					  loff_t *ppos)
{
	struct task_struct *task;
	struct mm_struct *mm;
	char buffer[PROC_NUMBUF], *end;
	unsigned int val;
	int ret;
	int i;
	unsigned long mask;

	ret = -EFAULT;
	memset(buffer, 0, sizeof(buffer));
	if (count > sizeof(buffer) - 1)
		count = sizeof(buffer) - 1;
	if (copy_from_user(buffer, buf, count))
		goto out_no_task;

	ret = -EINVAL;
	val = (unsigned int)simple_strtoul(buffer, &end, 0);
	if (*end == '\n')
		end++;
	if (end - buffer == 0)
		goto out_no_task;

	ret = -ESRCH;
	task = get_proc_task(file->f_dentry->d_inode);
	if (!task)
		goto out_no_task;

	ret = end - buffer;
	mm = get_task_mm(task);
	if (!mm)
		goto out_no_mm;

	for (i = 0, mask = 1; i < MMF_DUMP_FILTER_BITS; i++, mask <<= 1) {
		if (val & mask)
			set_bit(i + MMF_DUMP_FILTER_SHIFT, &mm->flags);
		else
			clear_bit(i + MMF_DUMP_FILTER_SHIFT, &mm->flags);
	}

	mmput(mm);
 out_no_mm:
	put_task_struct(task);
 out_no_task:
	return ret;
}

static const struct file_operations proc_coredump_filter_operations = {
	.read		= proc_coredump_filter_read,
	.write		= proc_coredump_filter_write,
	.llseek		= generic_file_llseek,
};
#endif

/*
 * /proc/self:
 */
static int proc_self_readlink(struct dentry *dentry, char __user *buffer,
			      int buflen)
{
	struct pid_namespace *ns = dentry->d_sb->s_fs_info;
	pid_t tgid = task_tgid_nr_ns(current, ns);
	char tmp[PROC_NUMBUF];
	if (!tgid)
		return -ENOENT;
	sprintf(tmp, "%d", tgid);
	return vfs_readlink(dentry,buffer,buflen,tmp);
}

static void *proc_self_follow_link(struct dentry *dentry, struct nameidata *nd)
{
	struct pid_namespace *ns = dentry->d_sb->s_fs_info;
	pid_t tgid = task_tgid_nr_ns(current, ns);
	char *name = ERR_PTR(-ENOENT);
	if (tgid) {
		name = __getname();
		if (!name)
			name = ERR_PTR(-ENOMEM);
		else
			sprintf(name, "%d", tgid);
	}
	nd_set_link(nd, name);
	return NULL;
}

static void proc_self_put_link(struct dentry *dentry, struct nameidata *nd,
				void *cookie)
{
	char *s = nd_get_link(nd);
	if (!IS_ERR(s))
		__putname(s);
}

static const struct inode_operations proc_self_inode_operations = {
	.readlink	= proc_self_readlink,
	.follow_link	= proc_self_follow_link,
	.put_link	= proc_self_put_link,
};

/*
 * proc base
 *
 * These are the directory entries in the root directory of /proc
 * that properly belong to the /proc filesystem, as they describe
 * describe something that is process related.
 */
static const struct pid_entry proc_base_stuff[] = {
	NOD("self", S_IFLNK|S_IRWXUGO,
		&proc_self_inode_operations, NULL, {}),
};

static struct dentry *proc_base_instantiate(struct inode *dir,
	struct dentry *dentry, struct task_struct *task, const void *ptr)
{
	const struct pid_entry *p = ptr;
	struct inode *inode;
	struct proc_inode *ei;
	struct dentry *error;

	/* Allocate the inode */
	error = ERR_PTR(-ENOMEM);
	inode = new_inode(dir->i_sb);
	if (!inode)
		goto out;

	/* Initialize the inode */
	ei = PROC_I(inode);
	inode->i_ino = get_next_ino();
	inode->i_mtime = inode->i_atime = inode->i_ctime = CURRENT_TIME;

	/*
	 * grab the reference to the task.
	 */
	ei->pid = get_task_pid(task, PIDTYPE_PID);
	if (!ei->pid)
		goto out_iput;

	inode->i_mode = p->mode;
	if (S_ISDIR(inode->i_mode))
		set_nlink(inode, 2);
	if (S_ISLNK(inode->i_mode))
		inode->i_size = 64;
	if (p->iop)
		inode->i_op = p->iop;
	if (p->fop)
		inode->i_fop = p->fop;
	ei->op = p->op;
	d_add(dentry, inode);
	error = NULL;
out:
	return error;
out_iput:
	iput(inode);
	goto out;
}

static struct dentry *proc_base_lookup(struct inode *dir, struct dentry *dentry)
{
	struct dentry *error;
	struct task_struct *task = get_proc_task(dir);
	const struct pid_entry *p, *last;

	error = ERR_PTR(-ENOENT);

	if (!task)
		goto out_no_task;

	/* Lookup the directory entry */
	last = &proc_base_stuff[ARRAY_SIZE(proc_base_stuff) - 1];
	for (p = proc_base_stuff; p <= last; p++) {
		if (p->len != dentry->d_name.len)
			continue;
		if (!memcmp(dentry->d_name.name, p->name, p->len))
			break;
	}
	if (p > last)
		goto out;

	error = proc_base_instantiate(dir, dentry, task, p);

out:
	put_task_struct(task);
out_no_task:
	return error;
}

static int proc_base_fill_cache(struct file *filp, void *dirent,
	filldir_t filldir, struct task_struct *task, const struct pid_entry *p)
{
	return proc_fill_cache(filp, dirent, filldir, p->name, p->len,
				proc_base_instantiate, task, p);
}

#ifdef CONFIG_TASK_IO_ACCOUNTING
static int do_io_accounting(struct task_struct *task, char *buffer, int whole)
{
	struct task_io_accounting acct = task->ioac;
	unsigned long flags;
	int result;

	result = mutex_lock_killable(&task->signal->cred_guard_mutex);
	if (result)
		return result;

	if (!ptrace_may_access(task, PTRACE_MODE_READ)) {
		result = -EACCES;
		goto out_unlock;
	}

	if (whole && lock_task_sighand(task, &flags)) {
		struct task_struct *t = task;

		task_io_accounting_add(&acct, &task->signal->ioac);
		while_each_thread(task, t)
			task_io_accounting_add(&acct, &t->ioac);

		unlock_task_sighand(task, &flags);
	}
	result = sprintf(buffer,
			"rchar: %llu\n"
			"wchar: %llu\n"
			"syscr: %llu\n"
			"syscw: %llu\n"
			"read_bytes: %llu\n"
			"write_bytes: %llu\n"
			"cancelled_write_bytes: %llu\n",
			(unsigned long long)acct.rchar,
			(unsigned long long)acct.wchar,
			(unsigned long long)acct.syscr,
			(unsigned long long)acct.syscw,
			(unsigned long long)acct.read_bytes,
			(unsigned long long)acct.write_bytes,
			(unsigned long long)acct.cancelled_write_bytes);
out_unlock:
	mutex_unlock(&task->signal->cred_guard_mutex);
	return result;
}

static int proc_tid_io_accounting(struct task_struct *task, char *buffer)
{
	return do_io_accounting(task, buffer, 0);
}

static int proc_tgid_io_accounting(struct task_struct *task, char *buffer)
{
	return do_io_accounting(task, buffer, 1);
}
#endif /* CONFIG_TASK_IO_ACCOUNTING */

static int proc_pid_personality(struct seq_file *m, struct pid_namespace *ns,
				struct pid *pid, struct task_struct *task)
{
	int err = lock_trace(task);
	if (!err) {
		seq_printf(m, "%08x\n", task->personality);
		unlock_trace(task);
	}
	return err;
}

/*
 * Thread groups
 */
static const struct file_operations proc_task_operations;
static const struct inode_operations proc_task_inode_operations;

static const struct pid_entry tgid_base_stuff[] = {
	DIR("task",       S_IRUGO|S_IXUGO, proc_task_inode_operations, proc_task_operations),
	DIR("fd",         S_IRUSR|S_IXUSR, proc_fd_inode_operations, proc_fd_operations),
#ifdef CONFIG_CHECKPOINT_RESTORE
	DIR("map_files",  S_IRUSR|S_IXUSR, proc_map_files_inode_operations, proc_map_files_operations),
#endif
	DIR("fdinfo",     S_IRUSR|S_IXUSR, proc_fdinfo_inode_operations, proc_fdinfo_operations),
	DIR("ns",	  S_IRUSR|S_IXUGO, proc_ns_dir_inode_operations, proc_ns_dir_operations),
#ifdef CONFIG_NET
	DIR("net",        S_IRUGO|S_IXUGO, proc_net_inode_operations, proc_net_operations),
#endif
	REG("environ",    S_IRUSR, proc_environ_operations),
	INF("auxv",       S_IRUSR, proc_pid_auxv),
	ONE("status",     S_IRUGO, proc_pid_status),
	ONE("personality", S_IRUGO, proc_pid_personality),
	INF("limits",	  S_IRUGO, proc_pid_limits),
#ifdef CONFIG_SCHED_DEBUG
	REG("sched",      S_IRUGO|S_IWUSR, proc_pid_sched_operations),
#endif
#ifdef CONFIG_SCHED_AUTOGROUP
	REG("autogroup",  S_IRUGO|S_IWUSR, proc_pid_sched_autogroup_operations),
#endif
	REG("comm",      S_IRUGO|S_IWUSR, proc_pid_set_comm_operations),
#ifdef CONFIG_HAVE_ARCH_TRACEHOOK
	INF("syscall",    S_IRUGO, proc_pid_syscall),
#endif
	INF("cmdline",    S_IRUGO, proc_pid_cmdline),
	ONE("stat",       S_IRUGO, proc_tgid_stat),
	ONE("statm",      S_IRUGO, proc_pid_statm),
	REG("maps",       S_IRUGO, proc_maps_operations),
#ifdef CONFIG_NUMA
	REG("numa_maps",  S_IRUGO, proc_numa_maps_operations),
#endif
	REG("mem",        S_IRUSR|S_IWUSR, proc_mem_operations),
	LNK("cwd",        proc_cwd_link),
	LNK("root",       proc_root_link),
	LNK("exe",        proc_exe_link),
	REG("mounts",     S_IRUGO, proc_mounts_operations),
	REG("mountinfo",  S_IRUGO, proc_mountinfo_operations),
	REG("mountstats", S_IRUSR, proc_mountstats_operations),
#ifdef CONFIG_PROC_PAGE_MONITOR
	REG("clear_refs", S_IWUSR, proc_clear_refs_operations),
	REG("smaps",      S_IRUGO, proc_smaps_operations),
	REG("pagemap",    S_IRUGO, proc_pagemap_operations),
#endif
#ifdef CONFIG_SECURITY
	DIR("attr",       S_IRUGO|S_IXUGO, proc_attr_dir_inode_operations, proc_attr_dir_operations),
#endif
#ifdef CONFIG_KALLSYMS
	INF("wchan",      S_IRUGO, proc_pid_wchan),
#endif
#ifdef CONFIG_STACKTRACE
	ONE("stack",      S_IRUGO, proc_pid_stack),
#endif
#ifdef CONFIG_SCHEDSTATS
	INF("schedstat",  S_IRUGO, proc_pid_schedstat),
#endif
#ifdef CONFIG_LATENCYTOP
	REG("latency",  S_IRUGO, proc_lstats_operations),
#endif
#ifdef CONFIG_PROC_PID_CPUSET
	REG("cpuset",     S_IRUGO, proc_cpuset_operations),
#endif
#ifdef CONFIG_CGROUPS
	REG("cgroup",  S_IRUGO, proc_cgroup_operations),
#endif
	INF("oom_score",  S_IRUGO, proc_oom_score),
	REG("oom_adj",    S_IRUGO|S_IWUSR, proc_oom_adjust_operations),
	REG("oom_score_adj", S_IRUGO|S_IWUSR, proc_oom_score_adj_operations),
#ifdef CONFIG_AUDITSYSCALL
	REG("loginuid",   S_IWUSR|S_IRUGO, proc_loginuid_operations),
	REG("sessionid",  S_IRUGO, proc_sessionid_operations),
#endif
#ifdef CONFIG_FAULT_INJECTION
	REG("make-it-fail", S_IRUGO|S_IWUSR, proc_fault_inject_operations),
#endif
#ifdef CONFIG_ELF_CORE
	REG("coredump_filter", S_IRUGO|S_IWUSR, proc_coredump_filter_operations),
#endif
#ifdef CONFIG_TASK_IO_ACCOUNTING
	INF("io",	S_IRUSR, proc_tgid_io_accounting),
#endif
#ifdef CONFIG_HARDWALL
	INF("hardwall",   S_IRUGO, proc_pid_hardwall),
#endif
};

static int proc_tgid_base_readdir(struct file * filp,
			     void * dirent, filldir_t filldir)
{
	return proc_pident_readdir(filp,dirent,filldir,
				   tgid_base_stuff,ARRAY_SIZE(tgid_base_stuff));
}

static const struct file_operations proc_tgid_base_operations = {
	.read		= generic_read_dir,
	.readdir	= proc_tgid_base_readdir,
	.llseek		= default_llseek,
};

static struct dentry *proc_tgid_base_lookup(struct inode *dir, struct dentry *dentry, struct nameidata *nd){
	return proc_pident_lookup(dir, dentry,
				  tgid_base_stuff, ARRAY_SIZE(tgid_base_stuff));
}

static const struct inode_operations proc_tgid_base_inode_operations = {
	.lookup		= proc_tgid_base_lookup,
	.getattr	= pid_getattr,
	.setattr	= proc_setattr,
	.permission	= proc_pid_permission,
};

static void proc_flush_task_mnt(struct vfsmount *mnt, pid_t pid, pid_t tgid)
{
	struct dentry *dentry, *leader, *dir;
	char buf[PROC_NUMBUF];
	struct qstr name;

	name.name = buf;
	name.len = snprintf(buf, sizeof(buf), "%d", pid);
	dentry = d_hash_and_lookup(mnt->mnt_root, &name);
	if (dentry) {
		shrink_dcache_parent(dentry);
		d_drop(dentry);
		dput(dentry);
	}

	name.name = buf;
	name.len = snprintf(buf, sizeof(buf), "%d", tgid);
	leader = d_hash_and_lookup(mnt->mnt_root, &name);
	if (!leader)
		goto out;

	name.name = "task";
	name.len = strlen(name.name);
	dir = d_hash_and_lookup(leader, &name);
	if (!dir)
		goto out_put_leader;

	name.name = buf;
	name.len = snprintf(buf, sizeof(buf), "%d", pid);
	dentry = d_hash_and_lookup(dir, &name);
	if (dentry) {
		shrink_dcache_parent(dentry);
		d_drop(dentry);
		dput(dentry);
	}

	dput(dir);
out_put_leader:
	dput(leader);
out:
	return;
}

/**
 * proc_flush_task -  Remove dcache entries for @task from the /proc dcache.
 * @task: task that should be flushed.
 *
 * When flushing dentries from proc, one needs to flush them from global
 * proc (proc_mnt) and from all the namespaces' procs this task was seen
 * in. This call is supposed to do all of this job.
 *
 * Looks in the dcache for
 * /proc/@pid
 * /proc/@tgid/task/@pid
 * if either directory is present flushes it and all of it'ts children
 * from the dcache.
 *
 * It is safe and reasonable to cache /proc entries for a task until
 * that task exits.  After that they just clog up the dcache with
 * useless entries, possibly causing useful dcache entries to be
 * flushed instead.  This routine is proved to flush those useless
 * dcache entries at process exit time.
 *
 * NOTE: This routine is just an optimization so it does not guarantee
 *       that no dcache entries will exist at process exit time it
 *       just makes it very unlikely that any will persist.
 */

void proc_flush_task(struct task_struct *task)
{
	int i;
	struct pid *pid, *tgid;
	struct upid *upid;

	pid = task_pid(task);
	tgid = task_tgid(task);

	for (i = 0; i <= pid->level; i++) {
		upid = &pid->numbers[i];
		proc_flush_task_mnt(upid->ns->proc_mnt, upid->nr,
					tgid->numbers[i].nr);
	}

	upid = &pid->numbers[pid->level];
	if (upid->nr == 1)
		pid_ns_release_proc(upid->ns);
}

static struct dentry *proc_pid_instantiate(struct inode *dir,
					   struct dentry * dentry,
					   struct task_struct *task, const void *ptr)
{
	struct dentry *error = ERR_PTR(-ENOENT);
	struct inode *inode;

	inode = proc_pid_make_inode(dir->i_sb, task);
	if (!inode)
		goto out;

	inode->i_mode = S_IFDIR|S_IRUGO|S_IXUGO;
	inode->i_op = &proc_tgid_base_inode_operations;
	inode->i_fop = &proc_tgid_base_operations;
	inode->i_flags|=S_IMMUTABLE;

	set_nlink(inode, 2 + pid_entry_count_dirs(tgid_base_stuff,
						  ARRAY_SIZE(tgid_base_stuff)));

	d_set_d_op(dentry, &pid_dentry_operations);

	d_add(dentry, inode);
	/* Close the race of the process dying before we return the dentry */
	if (pid_revalidate(dentry, NULL))
		error = NULL;
out:
	return error;
}

struct dentry *proc_pid_lookup(struct inode *dir, struct dentry * dentry, struct nameidata *nd)
{
	struct dentry *result;
	struct task_struct *task;
	unsigned tgid;
	struct pid_namespace *ns;

	result = proc_base_lookup(dir, dentry);
	if (!IS_ERR(result) || PTR_ERR(result) != -ENOENT)
		goto out;

	tgid = name_to_int(dentry);
	if (tgid == ~0U)
		goto out;

	ns = dentry->d_sb->s_fs_info;
	rcu_read_lock();
	task = find_task_by_pid_ns(tgid, ns);
	if (task)
		get_task_struct(task);
	rcu_read_unlock();
	if (!task)
		goto out;

	result = proc_pid_instantiate(dir, dentry, task, NULL);
	put_task_struct(task);
out:
	return result;
}

/*
 * Find the first task with tgid >= tgid
 *
 */
struct tgid_iter {
	unsigned int tgid;
	struct task_struct *task;
};
static struct tgid_iter next_tgid(struct pid_namespace *ns, struct tgid_iter iter)
{
	struct pid *pid;

	if (iter.task)
		put_task_struct(iter.task);
	rcu_read_lock();
retry:
	iter.task = NULL;
	pid = find_ge_pid(iter.tgid, ns);
	if (pid) {
		iter.tgid = pid_nr_ns(pid, ns);
		iter.task = pid_task(pid, PIDTYPE_PID);
		/* What we to know is if the pid we have find is the
		 * pid of a thread_group_leader.  Testing for task
		 * being a thread_group_leader is the obvious thing
		 * todo but there is a window when it fails, due to
		 * the pid transfer logic in de_thread.
		 *
		 * So we perform the straight forward test of seeing
		 * if the pid we have found is the pid of a thread
		 * group leader, and don't worry if the task we have
		 * found doesn't happen to be a thread group leader.
		 * As we don't care in the case of readdir.
		 */
		if (!iter.task || !has_group_leader_pid(iter.task)) {
			iter.tgid += 1;
			goto retry;
		}
		get_task_struct(iter.task);
	}
	rcu_read_unlock();
	return iter;
}

#define TGID_OFFSET (FIRST_PROCESS_ENTRY + ARRAY_SIZE(proc_base_stuff))

static int proc_pid_fill_cache(struct file *filp, void *dirent, filldir_t filldir,
	struct tgid_iter iter)
{
	char name[PROC_NUMBUF];
	int len = snprintf(name, sizeof(name), "%d", iter.tgid);
	return proc_fill_cache(filp, dirent, filldir, name, len,
				proc_pid_instantiate, iter.task, NULL);
}

static int fake_filldir(void *buf, const char *name, int namelen,
			loff_t offset, u64 ino, unsigned d_type)
{
	return 0;
}

/* for the /proc/ directory itself, after non-process stuff has been done */
int proc_pid_readdir(struct file * filp, void * dirent, filldir_t filldir)
{
	unsigned int nr;
	struct task_struct *reaper;
	struct tgid_iter iter;
	struct pid_namespace *ns;
	filldir_t __filldir;

	if (filp->f_pos >= PID_MAX_LIMIT + TGID_OFFSET)
		goto out_no_task;
	nr = filp->f_pos - FIRST_PROCESS_ENTRY;

	reaper = get_proc_task(filp->f_path.dentry->d_inode);
	if (!reaper)
		goto out_no_task;

	for (; nr < ARRAY_SIZE(proc_base_stuff); filp->f_pos++, nr++) {
		const struct pid_entry *p = &proc_base_stuff[nr];
		if (proc_base_fill_cache(filp, dirent, filldir, reaper, p) < 0)
			goto out;
	}

	ns = filp->f_dentry->d_sb->s_fs_info;
	iter.task = NULL;
	iter.tgid = filp->f_pos - TGID_OFFSET;
	for (iter = next_tgid(ns, iter);
	     iter.task;
	     iter.tgid += 1, iter = next_tgid(ns, iter)) {
		if (has_pid_permissions(ns, iter.task, 2))
			__filldir = filldir;
		else
			__filldir = fake_filldir;

		filp->f_pos = iter.tgid + TGID_OFFSET;
		if (proc_pid_fill_cache(filp, dirent, __filldir, iter) < 0) {
			put_task_struct(iter.task);
			goto out;
		}
	}
	filp->f_pos = PID_MAX_LIMIT + TGID_OFFSET;
out:
	put_task_struct(reaper);
out_no_task:
	return 0;
}

/*
 * Tasks
 */
static const struct pid_entry tid_base_stuff[] = {
	DIR("fd",        S_IRUSR|S_IXUSR, proc_fd_inode_operations, proc_fd_operations),
	DIR("fdinfo",    S_IRUSR|S_IXUSR, proc_fdinfo_inode_operations, proc_fdinfo_operations),
	DIR("ns",	 S_IRUSR|S_IXUGO, proc_ns_dir_inode_operations, proc_ns_dir_operations),
	REG("environ",   S_IRUSR, proc_environ_operations),
	INF("auxv",      S_IRUSR, proc_pid_auxv),
	ONE("status",    S_IRUGO, proc_pid_status),
	ONE("personality", S_IRUGO, proc_pid_personality),
	INF("limits",	 S_IRUGO, proc_pid_limits),
#ifdef CONFIG_SCHED_DEBUG
	REG("sched",     S_IRUGO|S_IWUSR, proc_pid_sched_operations),
#endif
	REG("comm",      S_IRUGO|S_IWUSR, proc_pid_set_comm_operations),
#ifdef CONFIG_HAVE_ARCH_TRACEHOOK
	INF("syscall",   S_IRUGO, proc_pid_syscall),
#endif
	INF("cmdline",   S_IRUGO, proc_pid_cmdline),
	ONE("stat",      S_IRUGO, proc_tid_stat),
	ONE("statm",     S_IRUGO, proc_pid_statm),
	REG("maps",      S_IRUGO, proc_maps_operations),
#ifdef CONFIG_NUMA
	REG("numa_maps", S_IRUGO, proc_numa_maps_operations),
#endif
	REG("mem",       S_IRUSR|S_IWUSR, proc_mem_operations),
	LNK("cwd",       proc_cwd_link),
	LNK("root",      proc_root_link),
	LNK("exe",       proc_exe_link),
	REG("mounts",    S_IRUGO, proc_mounts_operations),
	REG("mountinfo",  S_IRUGO, proc_mountinfo_operations),
#ifdef CONFIG_PROC_PAGE_MONITOR
	REG("clear_refs", S_IWUSR, proc_clear_refs_operations),
	REG("smaps",     S_IRUGO, proc_smaps_operations),
	REG("pagemap",    S_IRUGO, proc_pagemap_operations),
#endif
#ifdef CONFIG_SECURITY
	DIR("attr",      S_IRUGO|S_IXUGO, proc_attr_dir_inode_operations, proc_attr_dir_operations),
#endif
#ifdef CONFIG_KALLSYMS
	INF("wchan",     S_IRUGO, proc_pid_wchan),
#endif
#ifdef CONFIG_STACKTRACE
	ONE("stack",      S_IRUGO, proc_pid_stack),
#endif
#ifdef CONFIG_SCHEDSTATS
	INF("schedstat", S_IRUGO, proc_pid_schedstat),
#endif
#ifdef CONFIG_LATENCYTOP
	REG("latency",  S_IRUGO, proc_lstats_operations),
#endif
#ifdef CONFIG_PROC_PID_CPUSET
	REG("cpuset",    S_IRUGO, proc_cpuset_operations),
#endif
#ifdef CONFIG_CGROUPS
	REG("cgroup",  S_IRUGO, proc_cgroup_operations),
#endif
	INF("oom_score", S_IRUGO, proc_oom_score),
	REG("oom_adj",   S_IRUGO|S_IWUSR, proc_oom_adjust_operations),
	REG("oom_score_adj", S_IRUGO|S_IWUSR, proc_oom_score_adj_operations),
#ifdef CONFIG_AUDITSYSCALL
	REG("loginuid",  S_IWUSR|S_IRUGO, proc_loginuid_operations),
	REG("sessionid",  S_IRUGO, proc_sessionid_operations),
#endif
#ifdef CONFIG_FAULT_INJECTION
	REG("make-it-fail", S_IRUGO|S_IWUSR, proc_fault_inject_operations),
#endif
#ifdef CONFIG_TASK_IO_ACCOUNTING
	INF("io",	S_IRUSR, proc_tid_io_accounting),
#endif
#ifdef CONFIG_HARDWALL
	INF("hardwall",   S_IRUGO, proc_pid_hardwall),
#endif
};

static int proc_tid_base_readdir(struct file * filp,
			     void * dirent, filldir_t filldir)
{
	return proc_pident_readdir(filp,dirent,filldir,
				   tid_base_stuff,ARRAY_SIZE(tid_base_stuff));
}

static struct dentry *proc_tid_base_lookup(struct inode *dir, struct dentry *dentry, struct nameidata *nd){
	return proc_pident_lookup(dir, dentry,
				  tid_base_stuff, ARRAY_SIZE(tid_base_stuff));
}

static const struct file_operations proc_tid_base_operations = {
	.read		= generic_read_dir,
	.readdir	= proc_tid_base_readdir,
	.llseek		= default_llseek,
};

static const struct inode_operations proc_tid_base_inode_operations = {
	.lookup		= proc_tid_base_lookup,
	.getattr	= pid_getattr,
	.setattr	= proc_setattr,
};

static struct dentry *proc_task_instantiate(struct inode *dir,
	struct dentry *dentry, struct task_struct *task, const void *ptr)
{
	struct dentry *error = ERR_PTR(-ENOENT);
	struct inode *inode;
	inode = proc_pid_make_inode(dir->i_sb, task);

	if (!inode)
		goto out;
	inode->i_mode = S_IFDIR|S_IRUGO|S_IXUGO;
	inode->i_op = &proc_tid_base_inode_operations;
	inode->i_fop = &proc_tid_base_operations;
	inode->i_flags|=S_IMMUTABLE;

	set_nlink(inode, 2 + pid_entry_count_dirs(tid_base_stuff,
						  ARRAY_SIZE(tid_base_stuff)));

	d_set_d_op(dentry, &pid_dentry_operations);

	d_add(dentry, inode);
	/* Close the race of the process dying before we return the dentry */
	if (pid_revalidate(dentry, NULL))
		error = NULL;
out:
	return error;
}

static struct dentry *proc_task_lookup(struct inode *dir, struct dentry * dentry, struct nameidata *nd)
{
	struct dentry *result = ERR_PTR(-ENOENT);
	struct task_struct *task;
	struct task_struct *leader = get_proc_task(dir);
	unsigned tid;
	struct pid_namespace *ns;

	if (!leader)
		goto out_no_task;

	tid = name_to_int(dentry);
	if (tid == ~0U)
		goto out;

	ns = dentry->d_sb->s_fs_info;
	rcu_read_lock();
	task = find_task_by_pid_ns(tid, ns);
	if (task)
		get_task_struct(task);
	rcu_read_unlock();
	if (!task)
		goto out;
	if (!same_thread_group(leader, task))
		goto out_drop_task;

	result = proc_task_instantiate(dir, dentry, task, NULL);
out_drop_task:
	put_task_struct(task);
out:
	put_task_struct(leader);
out_no_task:
	return result;
}

/*
 * Find the first tid of a thread group to return to user space.
 *
 * Usually this is just the thread group leader, but if the users
 * buffer was too small or there was a seek into the middle of the
 * directory we have more work todo.
 *
 * In the case of a short read we start with find_task_by_pid.
 *
 * In the case of a seek we start with the leader and walk nr
 * threads past it.
 */
static struct task_struct *first_tid(struct task_struct *leader,
		int tid, int nr, struct pid_namespace *ns)
{
	struct task_struct *pos;

	rcu_read_lock();
	/* Attempt to start with the pid of a thread */
	if (tid && (nr > 0)) {
		pos = find_task_by_pid_ns(tid, ns);
		if (pos && (pos->group_leader == leader))
			goto found;
	}

	/* If nr exceeds the number of threads there is nothing todo */
	pos = NULL;
	if (nr && nr >= get_nr_threads(leader))
		goto out;

	/* If we haven't found our starting place yet start
	 * with the leader and walk nr threads forward.
	 */
	for (pos = leader; nr > 0; --nr) {
		pos = next_thread(pos);
		if (pos == leader) {
			pos = NULL;
			goto out;
		}
	}
found:
	get_task_struct(pos);
out:
	rcu_read_unlock();
	return pos;
}

/*
 * Find the next thread in the thread list.
 * Return NULL if there is an error or no next thread.
 *
 * The reference to the input task_struct is released.
 */
static struct task_struct *next_tid(struct task_struct *start)
{
	struct task_struct *pos = NULL;
	rcu_read_lock();
	if (pid_alive(start)) {
		pos = next_thread(start);
		if (thread_group_leader(pos))
			pos = NULL;
		else
			get_task_struct(pos);
	}
	rcu_read_unlock();
	put_task_struct(start);
	return pos;
}

static int proc_task_fill_cache(struct file *filp, void *dirent, filldir_t filldir,
	struct task_struct *task, int tid)
{
	char name[PROC_NUMBUF];
	int len = snprintf(name, sizeof(name), "%d", tid);
	return proc_fill_cache(filp, dirent, filldir, name, len,
				proc_task_instantiate, task, NULL);
}

/* for the /proc/TGID/task/ directories */
static int proc_task_readdir(struct file * filp, void * dirent, filldir_t filldir)
{
	struct dentry *dentry = filp->f_path.dentry;
	struct inode *inode = dentry->d_inode;
	struct task_struct *leader = NULL;
	struct task_struct *task;
	int retval = -ENOENT;
	ino_t ino;
	int tid;
	struct pid_namespace *ns;

	task = get_proc_task(inode);
	if (!task)
		goto out_no_task;
	rcu_read_lock();
	if (pid_alive(task)) {
		leader = task->group_leader;
		get_task_struct(leader);
	}
	rcu_read_unlock();
	put_task_struct(task);
	if (!leader)
		goto out_no_task;
	retval = 0;

	switch ((unsigned long)filp->f_pos) {
	case 0:
		ino = inode->i_ino;
		if (filldir(dirent, ".", 1, filp->f_pos, ino, DT_DIR) < 0)
			goto out;
		filp->f_pos++;
		/* fall through */
	case 1:
		ino = parent_ino(dentry);
		if (filldir(dirent, "..", 2, filp->f_pos, ino, DT_DIR) < 0)
			goto out;
		filp->f_pos++;
		/* fall through */
	}

	/* f_version caches the tgid value that the last readdir call couldn't
	 * return. lseek aka telldir automagically resets f_version to 0.
	 */
	ns = filp->f_dentry->d_sb->s_fs_info;
	tid = (int)filp->f_version;
	filp->f_version = 0;
	for (task = first_tid(leader, tid, filp->f_pos - 2, ns);
	     task;
	     task = next_tid(task), filp->f_pos++) {
		tid = task_pid_nr_ns(task, ns);
		if (proc_task_fill_cache(filp, dirent, filldir, task, tid) < 0) {
			/* returning this tgid failed, save it as the first
			 * pid for the next readir call */
			filp->f_version = (u64)tid;
			put_task_struct(task);
			break;
		}
	}
out:
	put_task_struct(leader);
out_no_task:
	return retval;
}

static int proc_task_getattr(struct vfsmount *mnt, struct dentry *dentry, struct kstat *stat)
{
	struct inode *inode = dentry->d_inode;
	struct task_struct *p = get_proc_task(inode);
	generic_fillattr(inode, stat);

	if (p) {
		stat->nlink += get_nr_threads(p);
		put_task_struct(p);
	}

	return 0;
}

static const struct inode_operations proc_task_inode_operations = {
	.lookup		= proc_task_lookup,
	.getattr	= proc_task_getattr,
	.setattr	= proc_setattr,
	.permission	= proc_pid_permission,
};

static const struct file_operations proc_task_operations = {
	.read		= generic_read_dir,
	.readdir	= proc_task_readdir,
	.llseek		= default_llseek,
};<|MERGE_RESOLUTION|>--- conflicted
+++ resolved
@@ -198,32 +198,6 @@
 	return result;
 }
 
-<<<<<<< HEAD
-static struct mm_struct *mm_access(struct task_struct *task, unsigned int mode)
-{
-	struct mm_struct *mm;
-	int err;
-
-	err =  mutex_lock_killable(&task->signal->cred_guard_mutex);
-	if (err)
-		return ERR_PTR(err);
-
-	mm = get_task_mm(task);
-	if (mm && mm != current->mm &&
-			!ptrace_may_access(task, mode)) {
-		mmput(mm);
-		mm = ERR_PTR(-EACCES);
-	}
-	mutex_unlock(&task->signal->cred_guard_mutex);
-
-	return mm;
-=======
-struct mm_struct *mm_for_maps(struct task_struct *task)
-{
-	return mm_access(task, PTRACE_MODE_READ);
->>>>>>> c16fa4f2
-}
-
 struct mm_struct *mm_for_maps(struct task_struct *task)
 {
 	return mm_access(task, PTRACE_MODE_READ);
@@ -605,7 +579,6 @@
 	struct pid_namespace *pid = inode->i_sb->s_fs_info;
 	struct task_struct *task;
 	bool has_perms;
-<<<<<<< HEAD
 
 	task = get_proc_task(inode);
 	if (!task)
@@ -631,33 +604,6 @@
 
 
 
-=======
-
-	task = get_proc_task(inode);
-	if (!task)
-		return -ESRCH;
-	has_perms = has_pid_permissions(pid, task, 1);
-	put_task_struct(task);
-
-	if (!has_perms) {
-		if (pid->hide_pid == 2) {
-			/*
-			 * Let's make getdents(), stat(), and open()
-			 * consistent with each other.  If a process
-			 * may not stat() a file, it shouldn't be seen
-			 * in procfs at all.
-			 */
-			return -ENOENT;
-		}
-
-		return -EPERM;
-	}
-	return generic_permission(inode, mask);
-}
-
-
-
->>>>>>> c16fa4f2
 static const struct inode_operations proc_def_inode_operations = {
 	.setattr	= proc_setattr,
 };
@@ -735,62 +681,6 @@
 {
 	struct task_struct *task = get_proc_task(file->f_path.dentry->d_inode);
 	struct mm_struct *mm;
-<<<<<<< HEAD
-
-	if (!task)
-		return -ESRCH;
-
-	mm = mm_access(task, PTRACE_MODE_ATTACH);
-	put_task_struct(task);
-
-	if (IS_ERR(mm))
-		return PTR_ERR(mm);
-
-	/* OK to pass negative loff_t, we can catch out-of-range */
-	file->f_mode |= FMODE_UNSIGNED_OFFSET;
-	file->private_data = mm;
-
-	return 0;
-}
-
-static ssize_t mem_read(struct file * file, char __user * buf,
-			size_t count, loff_t *ppos)
-{
-	int ret;
-	char *page;
-	unsigned long src = *ppos;
-	struct mm_struct *mm = file->private_data;
-
-	if (!mm)
-		return 0;
-
-	page = (char *)__get_free_page(GFP_TEMPORARY);
-	if (!page)
-		return -ENOMEM;
-
-	ret = 0;
- 
-	while (count > 0) {
-		int this_len, retval;
-
-		this_len = (count > PAGE_SIZE) ? PAGE_SIZE : count;
-		retval = access_remote_vm(mm, src, page, this_len, 0);
-		if (!retval) {
-			if (!ret)
-				ret = -EIO;
-			break;
-		}
-
-		if (copy_to_user(buf, page, retval)) {
-			ret = -EFAULT;
-			break;
-		}
- 
-		ret += retval;
-		src += retval;
-		buf += retval;
-		count -= retval;
-=======
 
 	if (!task)
 		return -ESRCH;
@@ -806,19 +696,13 @@
 		atomic_inc(&mm->mm_count);
 		/* but do not pin its memory */
 		mmput(mm);
->>>>>>> c16fa4f2
-	}
-
-<<<<<<< HEAD
-	free_page((unsigned long) page);
-	return ret;
-=======
+	}
+
 	/* OK to pass negative loff_t, we can catch out-of-range */
 	file->f_mode |= FMODE_UNSIGNED_OFFSET;
 	file->private_data = mm;
 
 	return 0;
->>>>>>> c16fa4f2
 }
 
 static ssize_t mem_rw(struct file *file, char __user *buf,
@@ -828,11 +712,6 @@
 	unsigned long addr = *ppos;
 	ssize_t copied;
 	char *page;
-<<<<<<< HEAD
-	unsigned long dst = *ppos;
-	struct mm_struct *mm = file->private_data;
-=======
->>>>>>> c16fa4f2
 
 	if (!mm)
 		return 0;
@@ -872,11 +751,8 @@
 	}
 	*ppos = addr;
 
-<<<<<<< HEAD
-=======
 	mmput(mm);
 free:
->>>>>>> c16fa4f2
 	free_page((unsigned long) page);
 	return copied;
 }
@@ -912,13 +788,8 @@
 static int mem_release(struct inode *inode, struct file *file)
 {
 	struct mm_struct *mm = file->private_data;
-<<<<<<< HEAD
-
-	mmput(mm);
-=======
 	if (mm)
 		mmdrop(mm);
->>>>>>> c16fa4f2
 	return 0;
 }
 
