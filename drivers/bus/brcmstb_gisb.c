/*
 * Copyright (C) 2014 Broadcom Corporation
 *
 * This program is free software; you can redistribute it and/or modify
 * it under the terms of the GNU General Public License version 2 as
 * published by the Free Software Foundation.
 *
 * This program is distributed in the hope that it will be useful,
 * but WITHOUT ANY WARRANTY; without even the implied warranty of
 * MERCHANTABILITY or FITNESS FOR A PARTICULAR PURPOSE. See the
 * GNU General Public License for more details.
 */

#include <linux/init.h>
#include <linux/types.h>
#include <linux/module.h>
#include <linux/platform_device.h>
#include <linux/interrupt.h>
#include <linux/sysfs.h>
#include <linux/io.h>
#include <linux/string.h>
#include <linux/device.h>
#include <linux/list.h>
#include <linux/of.h>
#include <linux/bitops.h>
#include <linux/pm.h>

#ifdef CONFIG_ARM
#include <asm/bug.h>
#include <asm/signal.h>
#endif

#define  ARB_ERR_CAP_CLEAR		(1 << 0)
#define  ARB_ERR_CAP_STATUS_TIMEOUT	(1 << 12)
#define  ARB_ERR_CAP_STATUS_TEA		(1 << 11)
#define  ARB_ERR_CAP_STATUS_BS_SHIFT	(1 << 2)
#define  ARB_ERR_CAP_STATUS_BS_MASK	0x3c
#define  ARB_ERR_CAP_STATUS_WRITE	(1 << 1)
#define  ARB_ERR_CAP_STATUS_VALID	(1 << 0)

enum {
	ARB_TIMER,
	ARB_ERR_CAP_CLR,
	ARB_ERR_CAP_HI_ADDR,
	ARB_ERR_CAP_ADDR,
	ARB_ERR_CAP_DATA,
	ARB_ERR_CAP_STATUS,
	ARB_ERR_CAP_MASTER,
};

static const int gisb_offsets_bcm7038[] = {
	[ARB_TIMER]		= 0x00c,
	[ARB_ERR_CAP_CLR]	= 0x0c4,
	[ARB_ERR_CAP_HI_ADDR]	= -1,
	[ARB_ERR_CAP_ADDR]	= 0x0c8,
	[ARB_ERR_CAP_DATA]	= 0x0cc,
	[ARB_ERR_CAP_STATUS]	= 0x0d0,
	[ARB_ERR_CAP_MASTER]	= -1,
};

static const int gisb_offsets_bcm7400[] = {
	[ARB_TIMER]		= 0x00c,
	[ARB_ERR_CAP_CLR]	= 0x0c8,
	[ARB_ERR_CAP_HI_ADDR]	= -1,
	[ARB_ERR_CAP_ADDR]	= 0x0cc,
	[ARB_ERR_CAP_DATA]	= 0x0d0,
	[ARB_ERR_CAP_STATUS]	= 0x0d4,
	[ARB_ERR_CAP_MASTER]	= 0x0d8,
};

static const int gisb_offsets_bcm7435[] = {
	[ARB_TIMER]		= 0x00c,
	[ARB_ERR_CAP_CLR]	= 0x168,
	[ARB_ERR_CAP_HI_ADDR]	= -1,
	[ARB_ERR_CAP_ADDR]	= 0x16c,
	[ARB_ERR_CAP_DATA]	= 0x170,
	[ARB_ERR_CAP_STATUS]	= 0x174,
	[ARB_ERR_CAP_MASTER]	= 0x178,
};

static const int gisb_offsets_bcm7445[] = {
	[ARB_TIMER]		= 0x008,
	[ARB_ERR_CAP_CLR]	= 0x7e4,
	[ARB_ERR_CAP_HI_ADDR]	= 0x7e8,
	[ARB_ERR_CAP_ADDR]	= 0x7ec,
	[ARB_ERR_CAP_DATA]	= 0x7f0,
	[ARB_ERR_CAP_STATUS]	= 0x7f4,
	[ARB_ERR_CAP_MASTER]	= 0x7f8,
};

struct brcmstb_gisb_arb_device {
	void __iomem	*base;
	const int	*gisb_offsets;
	struct mutex	lock;
	struct list_head next;
	u32 valid_mask;
	const char *master_names[sizeof(u32) * BITS_PER_BYTE];
	u32 saved_timeout;
};

static LIST_HEAD(brcmstb_gisb_arb_device_list);

static u32 gisb_read(struct brcmstb_gisb_arb_device *gdev, int reg)
{
	int offset = gdev->gisb_offsets[reg];

	/* return 1 if the hardware doesn't have ARB_ERR_CAP_MASTER */
	if (offset == -1)
		return 1;

	return ioread32(gdev->base + offset);
}

static void gisb_write(struct brcmstb_gisb_arb_device *gdev, u32 val, int reg)
{
	int offset = gdev->gisb_offsets[reg];

	if (offset == -1)
		return;
	iowrite32(val, gdev->base + reg);
}

static ssize_t gisb_arb_get_timeout(struct device *dev,
				    struct device_attribute *attr,
				    char *buf)
{
	struct platform_device *pdev = to_platform_device(dev);
	struct brcmstb_gisb_arb_device *gdev = platform_get_drvdata(pdev);
	u32 timeout;

	mutex_lock(&gdev->lock);
	timeout = gisb_read(gdev, ARB_TIMER);
	mutex_unlock(&gdev->lock);

	return sprintf(buf, "%d", timeout);
}

static ssize_t gisb_arb_set_timeout(struct device *dev,
				    struct device_attribute *attr,
				    const char *buf, size_t count)
{
	struct platform_device *pdev = to_platform_device(dev);
	struct brcmstb_gisb_arb_device *gdev = platform_get_drvdata(pdev);
	int val, ret;

	ret = kstrtoint(buf, 10, &val);
	if (ret < 0)
		return ret;

	if (val == 0 || val >= 0xffffffff)
		return -EINVAL;

	mutex_lock(&gdev->lock);
	gisb_write(gdev, val, ARB_TIMER);
	mutex_unlock(&gdev->lock);

	return count;
}

static const char *
brcmstb_gisb_master_to_str(struct brcmstb_gisb_arb_device *gdev,
						u32 masters)
{
	u32 mask = gdev->valid_mask & masters;

	if (hweight_long(mask) != 1)
		return NULL;

	return gdev->master_names[ffs(mask) - 1];
}

static int brcmstb_gisb_arb_decode_addr(struct brcmstb_gisb_arb_device *gdev,
					const char *reason)
{
	u32 cap_status;
	unsigned long arb_addr;
	u32 master;
	const char *m_name;
	char m_fmt[11];

	cap_status = gisb_read(gdev, ARB_ERR_CAP_STATUS);

	/* Invalid captured address, bail out */
	if (!(cap_status & ARB_ERR_CAP_STATUS_VALID))
		return 1;

	/* Read the address and master */
	arb_addr = gisb_read(gdev, ARB_ERR_CAP_ADDR) & 0xffffffff;
#if (IS_ENABLED(CONFIG_PHYS_ADDR_T_64BIT))
	arb_addr |= (u64)gisb_read(gdev, ARB_ERR_CAP_HI_ADDR) << 32;
#endif
	master = gisb_read(gdev, ARB_ERR_CAP_MASTER);

	m_name = brcmstb_gisb_master_to_str(gdev, master);
	if (!m_name) {
		snprintf(m_fmt, sizeof(m_fmt), "0x%08x", master);
		m_name = m_fmt;
	}

	pr_crit("%s: %s at 0x%lx [%c %s], core: %s\n",
		__func__, reason, arb_addr,
		cap_status & ARB_ERR_CAP_STATUS_WRITE ? 'W' : 'R',
		cap_status & ARB_ERR_CAP_STATUS_TIMEOUT ? "timeout" : "",
		m_name);

	/* clear the GISB error */
	gisb_write(gdev, ARB_ERR_CAP_CLEAR, ARB_ERR_CAP_CLR);

	return 0;
}

#ifdef CONFIG_ARM
static int brcmstb_bus_error_handler(unsigned long addr, unsigned int fsr,
				     struct pt_regs *regs)
{
	int ret = 0;
	struct brcmstb_gisb_arb_device *gdev;

	/* iterate over each GISB arb registered handlers */
	list_for_each_entry(gdev, &brcmstb_gisb_arb_device_list, next)
		ret |= brcmstb_gisb_arb_decode_addr(gdev, "bus error");
	/*
	 * If it was an imprecise abort, then we need to correct the
	 * return address to be _after_ the instruction.
	*/
	if (fsr & (1 << 10))
		regs->ARM_pc += 4;

	return ret;
}

<<<<<<< HEAD
void __init brcmstb_hook_fault_code(void)
{
	hook_fault_code(22, brcmstb_bus_error_handler, SIGBUS, 0,
			"imprecise external abort");
}
#endif

=======
>>>>>>> 203bb85e
static irqreturn_t brcmstb_gisb_timeout_handler(int irq, void *dev_id)
{
	brcmstb_gisb_arb_decode_addr(dev_id, "timeout");

	return IRQ_HANDLED;
}

static irqreturn_t brcmstb_gisb_tea_handler(int irq, void *dev_id)
{
	brcmstb_gisb_arb_decode_addr(dev_id, "target abort");

	return IRQ_HANDLED;
}

static DEVICE_ATTR(gisb_arb_timeout, S_IWUSR | S_IRUGO,
		gisb_arb_get_timeout, gisb_arb_set_timeout);

static struct attribute *gisb_arb_sysfs_attrs[] = {
	&dev_attr_gisb_arb_timeout.attr,
	NULL,
};

static struct attribute_group gisb_arb_sysfs_attr_group = {
	.attrs = gisb_arb_sysfs_attrs,
};

static const struct of_device_id brcmstb_gisb_arb_of_match[] = {
	{ .compatible = "brcm,gisb-arb",         .data = gisb_offsets_bcm7445 },
	{ .compatible = "brcm,bcm7445-gisb-arb", .data = gisb_offsets_bcm7445 },
	{ .compatible = "brcm,bcm7435-gisb-arb", .data = gisb_offsets_bcm7435 },
	{ .compatible = "brcm,bcm7400-gisb-arb", .data = gisb_offsets_bcm7400 },
	{ .compatible = "brcm,bcm7038-gisb-arb", .data = gisb_offsets_bcm7038 },
	{ },
};

static int __init brcmstb_gisb_arb_probe(struct platform_device *pdev)
{
	struct device_node *dn = pdev->dev.of_node;
	struct brcmstb_gisb_arb_device *gdev;
	const struct of_device_id *of_id;
	struct resource *r;
	int err, timeout_irq, tea_irq;
	unsigned int num_masters, j = 0;
	int i, first, last;

	r = platform_get_resource(pdev, IORESOURCE_MEM, 0);
	timeout_irq = platform_get_irq(pdev, 0);
	tea_irq = platform_get_irq(pdev, 1);

	gdev = devm_kzalloc(&pdev->dev, sizeof(*gdev), GFP_KERNEL);
	if (!gdev)
		return -ENOMEM;

	mutex_init(&gdev->lock);
	INIT_LIST_HEAD(&gdev->next);

	gdev->base = devm_ioremap_resource(&pdev->dev, r);
	if (IS_ERR(gdev->base))
		return PTR_ERR(gdev->base);

	of_id = of_match_node(brcmstb_gisb_arb_of_match, dn);
	if (!of_id) {
		pr_err("failed to look up compatible string\n");
		return -EINVAL;
	}
	gdev->gisb_offsets = of_id->data;

	err = devm_request_irq(&pdev->dev, timeout_irq,
				brcmstb_gisb_timeout_handler, 0, pdev->name,
				gdev);
	if (err < 0)
		return err;

	err = devm_request_irq(&pdev->dev, tea_irq,
				brcmstb_gisb_tea_handler, 0, pdev->name,
				gdev);
	if (err < 0)
		return err;

	/* If we do not have a valid mask, assume all masters are enabled */
	if (of_property_read_u32(dn, "brcm,gisb-arb-master-mask",
				&gdev->valid_mask))
		gdev->valid_mask = 0xffffffff;

	/* Proceed with reading the litteral names if we agree on the
	 * number of masters
	 */
	num_masters = of_property_count_strings(dn,
			"brcm,gisb-arb-master-names");
	if (hweight_long(gdev->valid_mask) == num_masters) {
		first = ffs(gdev->valid_mask) - 1;
		last = fls(gdev->valid_mask) - 1;

		for (i = first; i < last; i++) {
			if (!(gdev->valid_mask & BIT(i)))
				continue;

			of_property_read_string_index(dn,
					"brcm,gisb-arb-master-names", j,
					&gdev->master_names[i]);
			j++;
		}
	}

	err = sysfs_create_group(&pdev->dev.kobj, &gisb_arb_sysfs_attr_group);
	if (err)
		return err;

	platform_set_drvdata(pdev, gdev);

	list_add_tail(&gdev->next, &brcmstb_gisb_arb_device_list);

	hook_fault_code(22, brcmstb_bus_error_handler, SIGBUS, 0,
			"imprecise external abort");

	dev_info(&pdev->dev, "registered mem: %p, irqs: %d, %d\n",
			gdev->base, timeout_irq, tea_irq);

	return 0;
}

<<<<<<< HEAD
=======
#ifdef CONFIG_PM_SLEEP
static int brcmstb_gisb_arb_suspend(struct device *dev)
{
	struct platform_device *pdev = to_platform_device(dev);
	struct brcmstb_gisb_arb_device *gdev = platform_get_drvdata(pdev);

	gdev->saved_timeout = ioread32(gdev->base + ARB_TIMER);

	return 0;
}

/* Make sure we provide the same timeout value that was configured before, and
 * do this before the GISB timeout interrupt handler has any chance to run.
 */
static int brcmstb_gisb_arb_resume_noirq(struct device *dev)
{
	struct platform_device *pdev = to_platform_device(dev);
	struct brcmstb_gisb_arb_device *gdev = platform_get_drvdata(pdev);

	iowrite32(gdev->saved_timeout, gdev->base + ARB_TIMER);

	return 0;
}
#else
#define brcmstb_gisb_arb_suspend       NULL
#define brcmstb_gisb_arb_resume_noirq  NULL
#endif

static const struct dev_pm_ops brcmstb_gisb_arb_pm_ops = {
	.suspend	= brcmstb_gisb_arb_suspend,
	.resume_noirq	= brcmstb_gisb_arb_resume_noirq,
};

static const struct of_device_id brcmstb_gisb_arb_of_match[] = {
	{ .compatible = "brcm,gisb-arb" },
	{ },
};

>>>>>>> 203bb85e
static struct platform_driver brcmstb_gisb_arb_driver = {
	.driver = {
		.name	= "brcm-gisb-arb",
		.owner	= THIS_MODULE,
		.of_match_table = brcmstb_gisb_arb_of_match,
		.pm	= &brcmstb_gisb_arb_pm_ops,
	},
};

static int __init brcm_gisb_driver_init(void)
{
	return platform_driver_probe(&brcmstb_gisb_arb_driver,
				     brcmstb_gisb_arb_probe);
}

module_init(brcm_gisb_driver_init);<|MERGE_RESOLUTION|>--- conflicted
+++ resolved
@@ -228,17 +228,8 @@
 
 	return ret;
 }
-
-<<<<<<< HEAD
-void __init brcmstb_hook_fault_code(void)
-{
-	hook_fault_code(22, brcmstb_bus_error_handler, SIGBUS, 0,
-			"imprecise external abort");
-}
 #endif
 
-=======
->>>>>>> 203bb85e
 static irqreturn_t brcmstb_gisb_timeout_handler(int irq, void *dev_id)
 {
 	brcmstb_gisb_arb_decode_addr(dev_id, "timeout");
@@ -351,8 +342,10 @@
 
 	list_add_tail(&gdev->next, &brcmstb_gisb_arb_device_list);
 
+#ifdef CONFIG_ARM
 	hook_fault_code(22, brcmstb_bus_error_handler, SIGBUS, 0,
 			"imprecise external abort");
+#endif
 
 	dev_info(&pdev->dev, "registered mem: %p, irqs: %d, %d\n",
 			gdev->base, timeout_irq, tea_irq);
@@ -360,15 +353,13 @@
 	return 0;
 }
 
-<<<<<<< HEAD
-=======
 #ifdef CONFIG_PM_SLEEP
 static int brcmstb_gisb_arb_suspend(struct device *dev)
 {
 	struct platform_device *pdev = to_platform_device(dev);
 	struct brcmstb_gisb_arb_device *gdev = platform_get_drvdata(pdev);
 
-	gdev->saved_timeout = ioread32(gdev->base + ARB_TIMER);
+	gdev->saved_timeout = gisb_read(gdev, ARB_TIMER);
 
 	return 0;
 }
@@ -381,7 +372,7 @@
 	struct platform_device *pdev = to_platform_device(dev);
 	struct brcmstb_gisb_arb_device *gdev = platform_get_drvdata(pdev);
 
-	iowrite32(gdev->saved_timeout, gdev->base + ARB_TIMER);
+	gisb_write(gdev, gdev->saved_timeout, ARB_TIMER);
 
 	return 0;
 }
@@ -395,12 +386,6 @@
 	.resume_noirq	= brcmstb_gisb_arb_resume_noirq,
 };
 
-static const struct of_device_id brcmstb_gisb_arb_of_match[] = {
-	{ .compatible = "brcm,gisb-arb" },
-	{ },
-};
-
->>>>>>> 203bb85e
 static struct platform_driver brcmstb_gisb_arb_driver = {
 	.driver = {
 		.name	= "brcm-gisb-arb",
