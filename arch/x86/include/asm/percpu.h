--- conflicted
+++ resolved
@@ -510,9 +510,9 @@
  * aligned to a 16 byte boundary.
  */
 #ifdef CONFIG_SMP
-#define CMPXCHG16B_EMU_CALL "call this_cpu_cmpxchg16b_emu\n\t" P6_NOP3
+#define CMPXCHG16B_EMU_CALL "call this_cpu_cmpxchg16b_emu\n\t" ASM_NOP3
 #else
-#define CMPXCHG16B_EMU_CALL "call this_cpu_cmpxchg16b_emu\n\t" P6_NOP2
+#define CMPXCHG16B_EMU_CALL "call this_cpu_cmpxchg16b_emu\n\t" ASM_NOP2
 #endif
 #define percpu_cmpxchg16b_double(pcp1, o1, o2, n1, n2)			\
 ({									\
@@ -522,11 +522,7 @@
 	typeof(o2) __o2 = o2;						\
 	typeof(o2) __n2 = n2;						\
 	typeof(o2) __dummy;						\
-<<<<<<< HEAD
-	alternative_io("call this_cpu_cmpxchg16b_emu\n\t" ASM_NOP4,	\
-=======
 	alternative_io(CMPXCHG16B_EMU_CALL,				\
->>>>>>> 6988f20f
 		       "cmpxchg16b " __percpu_prefix "(%%rsi)\n\tsetz %0\n\t",	\
 		       X86_FEATURE_CX16,				\
 		       ASM_OUTPUT2("=a"(__ret), "=d"(__dummy)),		\
