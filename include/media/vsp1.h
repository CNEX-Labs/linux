--- conflicted
+++ resolved
@@ -34,11 +34,7 @@
 	unsigned int width;
 	unsigned int height;
 
-<<<<<<< HEAD
-	void (*callback)(void *);
-=======
 	void (*callback)(void *, bool);
->>>>>>> bb176f67
 	void *callback_data;
 };
 
@@ -59,11 +55,7 @@
 int vsp1_du_atomic_update(struct device *dev, unsigned int pipe_index,
 			  unsigned int rpf,
 			  const struct vsp1_du_atomic_config *cfg);
-<<<<<<< HEAD
-void vsp1_du_atomic_flush(struct device *dev);
-=======
 void vsp1_du_atomic_flush(struct device *dev, unsigned int pipe_index);
->>>>>>> bb176f67
 int vsp1_du_map_sg(struct device *dev, struct sg_table *sgt);
 void vsp1_du_unmap_sg(struct device *dev, struct sg_table *sgt);
 
