--- conflicted
+++ resolved
@@ -524,10 +524,7 @@
 	return alg->cra_ctxsize;
 }
 
-<<<<<<< HEAD
-=======
 #ifdef CONFIG_NET
->>>>>>> 6fe4c6d4
 static int crypto_shash_report(struct sk_buff *skb, struct crypto_alg *alg)
 {
 	struct crypto_report_hash rhash;
@@ -545,15 +542,12 @@
 nla_put_failure:
 	return -EMSGSIZE;
 }
-<<<<<<< HEAD
-=======
 #else
 static int crypto_shash_report(struct sk_buff *skb, struct crypto_alg *alg)
 {
 	return -ENOSYS;
 }
 #endif
->>>>>>> 6fe4c6d4
 
 static void crypto_shash_show(struct seq_file *m, struct crypto_alg *alg)
 	__attribute__ ((unused));
